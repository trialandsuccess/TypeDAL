--- conflicted
+++ resolved
@@ -25,15 +25,9 @@
 
 import pydal
 from pydal._globals import DEFAULT
-
-# from pydal.objects import Field as _Field
-# from pydal.objects import Query as _Query
 from pydal.objects import Row
-
-# from pydal.objects import Table as _Table
 from typing_extensions import Self, Unpack
 
-# from .annotations import resolve_annotation
 from .config import TypeDALConfig, load_config
 from .helpers import (
     SYSTEM_SUPPORTS_TEMPLATES,
@@ -973,19 +967,11 @@
 
     def sql_expression(
         self,
-<<<<<<< HEAD
         sql_fragment: str | Template,
         *raw_args: Any,
         output_type: str | None = None,
         **raw_kwargs: Any,
-    ):
-=======
-        sql_fragment: str,
-        *raw_args: Any,
-        output_type: str | None = None,
-        **raw_kwargs: Any,
     ) -> Expression:
->>>>>>> 2a77257e
         """
         Creates a pydal Expression object representing a raw SQL fragment.
 
