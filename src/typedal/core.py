--- conflicted
+++ resolved
@@ -11,11 +11,8 @@
 import sys
 import types
 import typing
-<<<<<<< HEAD
 import typing as t
-=======
 import uuid
->>>>>>> 4b480755
 import warnings
 from collections import defaultdict
 from copy import copy
