--- conflicted
+++ resolved
@@ -11,58 +11,16 @@
 from typing import Any, Optional, Type
 
 import pydal
-<<<<<<< HEAD
-from pydal._globals import DEFAULT
-from pydal.objects import Row
-from typing_extensions import Self, Unpack
 
 from .config import TypeDALConfig, load_config
 from .helpers import (
     SYSTEM_SUPPORTS_TEMPLATES,
-    DummyQuery,
-    all_annotations,
-    all_dict,
-    as_lambda,
-    classproperty,
-    extract_type_optional,
-    filter_out,
-    instanciate,
-    is_union,
-    looks_like,
-    mktable,
-    origin_is_subclass,
+    default_representer,
     sql_escape_template,
-=======
-
-from .config import TypeDALConfig, load_config
-from .helpers import (
-    default_representer,
->>>>>>> b2b27568
     sql_expression,
     to_snake,
 )
-<<<<<<< HEAD
-from .serializers import as_json
-from .types import (
-    AnyDict,
-    CacheMetadata,
-    Expression,
-    Field,
-    FieldSettings,
-    Metadata,
-    OpRow,
-    PaginateDict,
-    Pagination,
-    Query,
-    Reference,
-    Rows,
-    SelectKwargs,
-    Set,
-    Table,
-    Template,
-    Validator,
-    _Types,
-)
+from .types import Template
 
 try:
     # python 3.14+
@@ -71,25 +29,8 @@
     # python 3.13-
     from typing import ForwardRef
 
-# use typing.cast(type, ...) to make mypy happy with unions
-T_annotation = Type[Any] | types.UnionType
-T_Query = typing.Union["Table", Query, bool, None, "TypedTable", Type["TypedTable"], Expression]
-T_Value = typing.TypeVar("T_Value")  # actual type of the Field (via Generic)
-T_MetaInstance = typing.TypeVar("T_MetaInstance", bound="TypedTable")  # bound="TypedTable"; bound="TableMeta"
-T = typing.TypeVar("T")
-
-BASIC_MAPPINGS: dict[T_annotation, str] = {
-    str: "string",
-    int: "integer",
-    bool: "boolean",
-    bytes: "blob",
-    float: "double",
-    object: "json",
-    Decimal: "decimal(10,2)",
-    dt.date: "date",
-    dt.time: "time",
-    dt.datetime: "datetime",
-}
+if typing.TYPE_CHECKING:
+    from .types import AnyDict, Expression, T, T_Query, Table
 
 
 # note: these functions can not be moved to a different file,
@@ -195,216 +136,6 @@
         return resolve_annotation_314(ftype)
 
 
-def is_typed_field(cls: Any) -> typing.TypeGuard["TypedField[Any]"]:
-    """
-    Is `cls` an instance or subclass of TypedField?
-
-    Deprecated
-    """
-    return isinstance(cls, TypedField) or (
-        isinstance(typing.get_origin(cls), type) and issubclass(typing.get_origin(cls), TypedField)
-    )
-
-
-JOIN_OPTIONS = typing.Literal["left", "inner", None]
-DEFAULT_JOIN_OPTION: JOIN_OPTIONS = "left"
-
-# table-ish paramter:
-P_Table = typing.Union[Type["TypedTable"], pydal.objects.Table]
-
-Condition: typing.TypeAlias = typing.Optional[
-    typing.Callable[
-        # self, other -> Query
-        [P_Table, P_Table],
-        Query | bool,
-    ]
-]
-
-OnQuery: typing.TypeAlias = typing.Optional[
-    typing.Callable[
-        # self, other -> list of .on statements
-        [P_Table, P_Table],
-        list[Expression],
-    ]
-]
-
-# To_Type = typing.TypeVar("To_Type", type[Any], Type[Any], str)
-To_Type = typing.TypeVar("To_Type")
-
-
-class Relationship(typing.Generic[To_Type]):
-    """
-    Define a relationship to another table.
-    """
-
-    _type: Type[To_Type]
-    table: Type["TypedTable"] | type | str
-    condition: Condition
-    condition_and: Condition
-    on: OnQuery
-    multiple: bool
-    join: JOIN_OPTIONS
-
-    def __init__(
-        self,
-        _type: Type[To_Type],
-        condition: Condition = None,
-        join: JOIN_OPTIONS = None,
-        on: OnQuery = None,
-        condition_and: Condition = None,
-    ):
-        """
-        Should not be called directly, use relationship() instead!
-        """
-        if condition and on:
-            warnings.warn(f"Relation | Both specified! {condition=} {on=} {_type=}")
-            raise ValueError("Please specify either a condition or an 'on' statement for this relationship!")
-
-        self._type = _type
-        self.condition = condition
-        self.join = "left" if on else join  # .on is always left join!
-        self.on = on
-        self.condition_and = condition_and
-
-        if args := typing.get_args(_type):
-            self.table = unwrap_type(args[0])
-            self.multiple = True
-        else:
-            self.table = typing.cast(type[TypedTable], _type)
-            self.multiple = False
-
-        if isinstance(self.table, str):
-            self.table = TypeDAL.to_snake(self.table)
-
-    def clone(self, **update: Any) -> "Relationship[To_Type]":
-        """
-        Create a copy of the relationship, possibly updated.
-        """
-        return self.__class__(
-            update.get("_type") or self._type,
-            update.get("condition") or self.condition,
-            update.get("join") or self.join,
-            update.get("on") or self.on,
-            update.get("condition_and") or self.condition_and,
-        )
-
-    def __repr__(self) -> str:
-        """
-        Representation of the relationship.
-        """
-        if callback := self.condition or self.on:
-            src_code = inspect.getsource(callback).strip()
-
-            if c_and := self.condition_and:
-                and_code = inspect.getsource(c_and).strip()
-                src_code += " AND " + and_code
-        else:
-            cls_name = self._type if isinstance(self._type, str) else self._type.__name__
-            src_code = f"to {cls_name} (missing condition)"
-
-        join = f":{self.join}" if self.join else ""
-        return f"<Relationship{join} {src_code}>"
-
-    def get_table(self, db: "TypeDAL") -> Type["TypedTable"]:
-        """
-        Get the table this relationship is bound to.
-        """
-        table = self.table  # can be a string because db wasn't available yet
-
-        if isinstance(table, str):
-            if mapped := db._class_map.get(table):
-                # yay
-                return mapped
-
-            # boo, fall back to untyped table but pretend it is typed:
-            return typing.cast(Type["TypedTable"], db[table])  # eh close enough!
-
-        return table
-
-    def get_table_name(self) -> str:
-        """
-        Get the name of the table this relationship is bound to.
-        """
-        if isinstance(self.table, str):
-            return self.table
-
-        if isinstance(self.table, pydal.objects.Table):
-            return str(self.table)
-
-        # else: typed table
-        try:
-            table = self.table._ensure_table_defined() if issubclass(self.table, TypedTable) else self.table
-        except Exception:  # pragma: no cover
-            table = self.table
-
-        return str(table)
-
-    def __get__(self, instance: Any, owner: Any) -> "typing.Optional[list[Any]] | Relationship[To_Type]":
-        """
-        Relationship is a descriptor class, which can be returned from a class but not an instance.
-
-        For an instance, using .join() will replace the Relationship with the actual data.
-        If you forgot to join, a warning will be shown and empty data will be returned.
-        """
-        if not instance:
-            # relationship queried on class, that's allowed
-            return self
-
-        warnings.warn(
-            "Trying to get data from a relationship object! Did you forget to join it?",
-            category=RuntimeWarning,
-        )
-        if self.multiple:
-            return []
-        else:
-            return None
-
-
-def relationship(
-    _type: typing.Type[To_Type],
-    condition: Condition = None,
-    join: JOIN_OPTIONS = None,
-    on: OnQuery = None,
-) -> To_Type:
-    """
-    Define a relationship to another table, when its id is not stored in the current table.
-
-    Example:
-        class User(TypedTable):
-            name: str
-
-            posts = relationship(list["Post"], condition=lambda self, post: self.id == post.author, join='left')
-
-        class Post(TypedTable):
-            title: str
-            author: User
-=======
->>>>>>> b2b27568
-
-if typing.TYPE_CHECKING:
-    from .types import AnyDict, Expression, T, T_Query, Table
-
-
-<<<<<<< HEAD
-=======
-def evaluate_forward_reference(fw_ref: typing.ForwardRef) -> type:
-    """
-    Extract the original type from a forward reference string.
-    """
-    # can't be moved out of core because we need these globals:
-    kwargs = dict(
-        localns=locals(),
-        globalns=globals(),
-        recursive_guard=frozenset(),
-    )
-    if sys.version_info >= (3, 13):  # pragma: no cover
-        # suggested since 3.13 (warning) and not supported before. Mandatory after 1.15!
-        kwargs["type_params"] = ()
-
-    return fw_ref._evaluate(**kwargs)  # type: ignore
-
-
->>>>>>> b2b27568
 class TypeDAL(pydal.DAL):  # type: ignore
     """
     Drop-in replacement for pyDAL with layer to convert class-based table definitions to classical pydal define_tables.
@@ -520,109 +251,6 @@
         "notnull": True,
     }
 
-<<<<<<< HEAD
-    # maps table name to typedal class, for resolving future references
-    _class_map: typing.ClassVar[dict[str, Type["TypedTable"]]] = {}
-
-    def _define(self, cls: Type[T], **kwargs: Any) -> Type[T]:
-        # todo: new relationship item added should also invalidate (previously unrelated) cache result
-
-        # todo: option to enable/disable cache dependency behavior:
-        #   - don't set _before_update and _before_delete
-        #   - don't add TypedalCacheDependency entry
-        #   - don't invalidate other item on new row of this type
-
-        # non-annotated variables have to be passed to define_table as kwargs
-        full_dict = all_dict(cls)  # includes properties from parents (e.g. useful for mixins)
-
-        tablename = self.to_snake(cls.__name__)
-        # grab annotations of cls and its parents:
-        annotations = all_annotations(cls)  # has already resolved string/forward references in 3.14+ but not older!
-
-        # extend with `prop = TypedField()` 'annotations':
-        annotations |= {k: typing.cast(type, v) for k, v in full_dict.items() if is_typed_field(v)}
-        # remove internal stuff:
-        annotations = {k: v for k, v in annotations.items() if not k.startswith("_")}
-
-        typedfields: dict[str, TypedField[Any]] = {
-            k: instanciate(v, True) for k, v in annotations.items() if is_typed_field(v)
-        }
-
-        relationships: dict[str, type[Relationship[Any]]] = filter_out(annotations, Relationship)
-
-        fields = {fname: self._to_field(fname, ftype) for fname, ftype in annotations.items()}
-
-        # ! don't use full_dict here:
-        other_kwargs = kwargs | {
-            k: v for k, v in cls.__dict__.items() if k not in annotations and not k.startswith("_")
-        }  # other_kwargs was previously used to pass kwargs to typedal, but use @define(**kwargs) for that.
-        #    now it's only used to extract relationships from the object.
-        #    other properties of the class (incl methods) should not be touched
-
-        for key, field in typedfields.items():
-            # clone every property so it can be re-used across mixins:
-            clone = copy.copy(field)
-            setattr(cls, key, clone)
-            typedfields[key] = clone
-
-        # start with base classes and overwrite with current class:
-        relationships = filter_out(full_dict, Relationship) | relationships | filter_out(other_kwargs, Relationship)
-
-        # DEPRECATED: Relationship as annotation is currently not supported!
-        # ensure they are all instances and
-        # not mix of instances (`= relationship()`) and classes (`: Relationship[...]`):
-        # relationships = {
-        #     k: v if isinstance(v, Relationship) else to_relationship(cls, k, v) for k, v in relationships.items()
-        # }
-
-        # keys of implicit references (also relationships):
-        reference_field_keys = [
-            k for k, v in fields.items() if str(v.type).split(" ")[0] in ("list:reference", "reference")
-        ]
-
-        # add implicit relationships:
-        # User; list[User]; TypedField[User]; TypedField[list[User]]; TypedField(User); TypedField(list[User])
-        relationships |= {
-            k: new_relationship
-            for k in reference_field_keys
-            if k not in relationships and (new_relationship := to_relationship(cls, k, annotations[k]))
-        }
-
-        # fixme: list[Reference] is recognized as relationship,
-        #        TypedField(list[Reference]) is NOT recognized!!!
-
-        cache_dependency = self._config.caching and kwargs.pop("cache_dependency", True)
-
-        table: Table = self.define_table(tablename, *fields.values(), **kwargs)
-
-        for name, typed_field in typedfields.items():
-            field = fields[name]
-            typed_field.bind(field, table)
-            if not field._table:  # pragma: no cover
-                field.bind(table)
-
-        if issubclass(cls, TypedTable):
-            cls.__set_internals__(
-                db=self,
-                table=table,
-                # by now, all relationships should be instances!
-                relationships=typing.cast(dict[str, Relationship[Any]], relationships),
-            )
-            # map both name and rname:
-            self._class_map[str(table)] = cls
-            self._class_map[table._rname] = cls
-            cls.__on_define__(self)
-        else:
-            warnings.warn("db.define used without inheriting TypedTable. This could lead to strange problems!")
-
-        if not tablename.startswith("typedal_") and cache_dependency:
-            table._before_update.append(lambda s, _: _remove_cache(s, tablename))
-            table._before_delete.append(lambda s: _remove_cache(s, tablename))
-
-        return cls
-
-=======
->>>>>>> b2b27568
     @typing.overload
     def define(self, maybe_cls: None = None, **kwargs: Any) -> typing.Callable[[Type[T]], Type[T]]:
         """
@@ -722,98 +350,7 @@
         Returns:
             The mapped table class if it exists, otherwise None.
         """
-<<<<<<< HEAD
-        return self._class_map.get(table_name, None)
-
-    @classmethod
-    def _build_field(cls, name: str, _type: str, **kw: Any) -> Field:
-        # return Field(name, _type, **{**cls.default_kwargs, **kw})
-        kw_combined = cls.default_kwargs | kw
-        return Field(name, _type, **kw_combined)
-
-    @classmethod
-    def _annotation_to_pydal_fieldtype(
-        cls,
-        _ftype: T_annotation,
-        mut_kw: typing.MutableMapping[str, Any],
-    ) -> Optional[str]:
-        # ftype can be a union or type. typing.cast is sometimes used to tell mypy when it's not a union.
-        ftype = typing.cast(type, _ftype)  # cast from Type to type to make mypy happy)
-
-        if isinstance(ftype, str):
-            # extract type from string
-            ftype = resolve_annotation(ftype)
-
-        if isinstance(ftype, ForwardRef):
-            known_classes = {table.__name__: table for table in cls._class_map.values()}
-
-            ftype = evaluate_forward_reference(ftype, namespace=known_classes)
-
-        if mapping := BASIC_MAPPINGS.get(ftype):
-            # basi types
-            return mapping
-        elif isinstance(ftype, pydal.objects.Table):
-            # db.table
-            return f"reference {ftype._tablename}"
-        elif issubclass(type(ftype), type) and issubclass(ftype, TypedTable):
-            # SomeTable
-            snakename = cls.to_snake(ftype.__name__)
-            return f"reference {snakename}"
-        elif isinstance(ftype, TypedField):
-            # FieldType(type, ...)
-            return ftype._to_field(mut_kw)
-        elif origin_is_subclass(ftype, TypedField):
-            # TypedField[int]
-            return cls._annotation_to_pydal_fieldtype(typing.get_args(ftype)[0], mut_kw)
-        elif isinstance(ftype, types.GenericAlias) and typing.get_origin(ftype) in (list, TypedField):  # type: ignore
-            # list[str] -> str -> string -> list:string
-            _child_type = typing.get_args(ftype)[0]
-            _child_type = cls._annotation_to_pydal_fieldtype(_child_type, mut_kw)
-            return f"list:{_child_type}"
-        elif is_union(ftype):
-            # str | int -> UnionType
-            # typing.Union[str | int] -> typing._UnionGenericAlias
-
-            # Optional[type] == type | None
-
-            match typing.get_args(ftype):
-                case (_child_type, _Types.NONETYPE) | (_Types.NONETYPE, _child_type):
-                    # good union of Nullable
-
-                    # if a field is optional, it is nullable:
-                    mut_kw["notnull"] = False
-                    return cls._annotation_to_pydal_fieldtype(_child_type, mut_kw)
-                case _:
-                    # two types is not supported by the db!
-                    return None
-        else:
-            return None
-
-    @classmethod
-    def _to_field(cls, fname: str, ftype: type, **kw: Any) -> Field:
-        """
-        Convert a annotation into a pydal Field.
-
-        Args:
-            fname: name of the property
-            ftype: annotation of the property
-            kw: when using TypedField or a function returning it (e.g. StringField),
-                keyword args can be used to pass any other settings you would normally to a pydal Field
-
-        -> pydal.Field(fname, ftype, **kw)
-
-        Example:
-            class MyTable:
-                fname: ftype
-                id: int
-                name: str
-                reference: Table
-                other: TypedField(str, default="John Doe")  # default will be in kwargs
-        """
-        fname = cls.to_snake(fname)
-=======
         return self._builder.class_map.get(table_name, None)
->>>>>>> b2b27568
 
     @property
     def _class_map(self) -> dict[str, Type["TypedTable"]]:
@@ -903,2448 +440,6 @@
 
 # note: these imports exist at the bottom of this file to prevent circular import issues:
 
-<<<<<<< HEAD
-        """
-        table = self._ensure_table_defined()
-
-        result = table.insert(**fields)
-        # it already is an int but mypy doesn't understand that
-        return self(result)
-
-    def _insert(self, **fields: Any) -> str:
-        table = self._ensure_table_defined()
-
-        return str(table._insert(**fields))
-
-    def bulk_insert(self: Type[T_MetaInstance], items: list[AnyDict]) -> "TypedRows[T_MetaInstance]":
-        """
-        Insert multiple rows, returns a TypedRows set of new instances.
-        """
-        table = self._ensure_table_defined()
-        result = table.bulk_insert(items)
-
-        return self.where(lambda row: row.id.belongs(result)).collect()
-
-    def update_or_insert(
-        self: Type[T_MetaInstance],
-        query: T_Query | AnyDict = DEFAULT,
-        **values: Any,
-    ) -> T_MetaInstance:
-        """
-        Update a row if query matches, else insert a new one.
-
-        Returns the created or updated instance.
-        """
-        table = self._ensure_table_defined()
-
-        if query is DEFAULT:
-            record = table(**values)
-        elif isinstance(query, dict):
-            record = table(**query)
-        else:
-            record = table(query)
-
-        if not record:
-            return self.insert(**values)
-
-        record.update_record(**values)
-        return self(record)
-
-    def validate_and_insert(
-        self: Type[T_MetaInstance],
-        **fields: Any,
-    ) -> tuple[Optional[T_MetaInstance], Optional[dict[str, str]]]:
-        """
-        Validate input data and then insert a row.
-
-        Returns a tuple of (the created instance, a dict of errors).
-        """
-        table = self._ensure_table_defined()
-        result = table.validate_and_insert(**fields)
-        if row_id := result.get("id"):
-            return self(row_id), None
-        else:
-            return None, result.get("errors")
-
-    def validate_and_update(
-        self: Type[T_MetaInstance],
-        query: Query,
-        **fields: Any,
-    ) -> tuple[Optional[T_MetaInstance], Optional[dict[str, str]]]:
-        """
-        Validate input data and then update max 1 row.
-
-        Returns a tuple of (the updated instance, a dict of errors).
-        """
-        table = self._ensure_table_defined()
-
-        result = table.validate_and_update(query, **fields)
-
-        if errors := result.get("errors"):
-            return None, errors
-        elif row_id := result.get("id"):
-            return self(row_id), None
-        else:  # pragma: no cover
-            # update on query without result (shouldnt happen)
-            return None, None
-
-    def validate_and_update_or_insert(
-        self: Type[T_MetaInstance],
-        query: Query,
-        **fields: Any,
-    ) -> tuple[Optional[T_MetaInstance], Optional[dict[str, str]]]:
-        """
-        Validate input data and then update_and_insert (on max 1 row).
-
-        Returns a tuple of (the updated/created instance, a dict of errors).
-        """
-        table = self._ensure_table_defined()
-        result = table.validate_and_update_or_insert(query, **fields)
-
-        if errors := result.get("errors"):
-            return None, errors
-        elif row_id := result.get("id"):
-            return self(row_id), None
-        else:  # pragma: no cover
-            # update on query without result (shouldnt happen)
-            return None, None
-
-    def select(self: Type[T_MetaInstance], *a: Any, **kw: Any) -> "QueryBuilder[T_MetaInstance]":
-        """
-        See QueryBuilder.select!
-        """
-        return QueryBuilder(self).select(*a, **kw)
-
-    def column(self: Type[T_MetaInstance], field: "TypedField[T] | T", **options: Unpack[SelectKwargs]) -> list[T]:
-        """
-        Get all values in a specific column.
-
-        Shortcut for `.select(field).execute().column(field)`.
-        """
-        return QueryBuilder(self).select(field, **options).execute().column(field)
-
-    def paginate(self: Type[T_MetaInstance], limit: int, page: int = 1) -> "PaginatedRows[T_MetaInstance]":
-        """
-        See QueryBuilder.paginate!
-        """
-        return QueryBuilder(self).paginate(limit=limit, page=page)
-
-    def chunk(self: Type[T_MetaInstance], chunk_size: int) -> typing.Generator["TypedRows[T_MetaInstance]", Any, None]:
-        """
-        See QueryBuilder.chunk!
-        """
-        return QueryBuilder(self).chunk(chunk_size)
-
-    def where(self: Type[T_MetaInstance], *a: Any, **kw: Any) -> "QueryBuilder[T_MetaInstance]":
-        """
-        See QueryBuilder.where!
-        """
-        return QueryBuilder(self).where(*a, **kw)
-
-    def orderby(self: Type[T_MetaInstance], *a: Any, **kw: Any) -> "QueryBuilder[T_MetaInstance]":
-        """
-        See QueryBuilder.orderby!
-        """
-        return QueryBuilder(self).orderby(*a, **kw)
-
-
-    def cache(self: Type[T_MetaInstance], *deps: Any, **kwargs: Any) -> "QueryBuilder[T_MetaInstance]":
-        """
-        See QueryBuilder.cache!
-        """
-        return QueryBuilder(self).cache(*deps, **kwargs)
-
-    def count(self: Type[T_MetaInstance]) -> int:
-        """
-        See QueryBuilder.count!
-        """
-        return QueryBuilder(self).count()
-
-    def exists(self: Type[T_MetaInstance]) -> bool:
-        """
-        See QueryBuilder.exists!
-        """
-        return QueryBuilder(self).exists()
-
-    def first(self: Type[T_MetaInstance]) -> T_MetaInstance | None:
-        """
-        See QueryBuilder.first!
-        """
-        return QueryBuilder(self).first()
-
-    def first_or_fail(self: Type[T_MetaInstance]) -> T_MetaInstance:
-        """
-        See QueryBuilder.first_or_fail!
-        """
-        return QueryBuilder(self).first_or_fail()
-
-    def join(
-        self: Type[T_MetaInstance],
-        *fields: str | Type["TypedTable"],
-        method: JOIN_OPTIONS = None,
-        on: OnQuery | list[Expression] | Expression = None,
-        condition: Condition = None,
-        condition_and: Condition = None,
-    ) -> "QueryBuilder[T_MetaInstance]":
-        """
-        See QueryBuilder.join!
-        """
-        return QueryBuilder(self).join(*fields, on=on, condition=condition, method=method, condition_and=condition_and)
-
-    def collect(self: Type[T_MetaInstance], verbose: bool = False) -> "TypedRows[T_MetaInstance]":
-        """
-        See QueryBuilder.collect!
-        """
-        return QueryBuilder(self).collect(verbose=verbose)
-
-    @property
-    def ALL(cls) -> pydal.objects.SQLALL:
-        """
-        Select all fields for this table.
-        """
-        table = cls._ensure_table_defined()
-
-        return table.ALL
-
-    ##########################
-    # TypeDAL Shadowed Logic #
-    ##########################
-    fields: list[str]
-
-    # other table methods:
-
-    def truncate(self, mode: str = "") -> None:
-        """
-        Remove all data and reset index.
-        """
-        table = self._ensure_table_defined()
-        table.truncate(mode)
-
-    def drop(self, mode: str = "") -> None:
-        """
-        Remove the underlying table.
-        """
-        table = self._ensure_table_defined()
-        table.drop(mode)
-
-    def create_index(self, name: str, *fields: Field | str, **kwargs: Any) -> bool:
-        """
-        Add an index on some columns of this table.
-        """
-        table = self._ensure_table_defined()
-        result = table.create_index(name, *fields, **kwargs)
-        return typing.cast(bool, result)
-
-    def drop_index(self, name: str, if_exists: bool = False) -> bool:
-        """
-        Remove an index from this table.
-        """
-        table = self._ensure_table_defined()
-        result = table.drop_index(name, if_exists)
-        return typing.cast(bool, result)
-
-    def import_from_csv_file(
-        self,
-        csvfile: typing.TextIO,
-        id_map: dict[str, str] = None,
-        null: Any = "<NULL>",
-        unique: str = "uuid",
-        id_offset: dict[str, int] = None,  # id_offset used only when id_map is None
-        transform: typing.Callable[[dict[Any, Any]], dict[Any, Any]] = None,
-        validate: bool = False,
-        encoding: str = "utf-8",
-        delimiter: str = ",",
-        quotechar: str = '"',
-        quoting: int = csv.QUOTE_MINIMAL,
-        restore: bool = False,
-        **kwargs: Any,
-    ) -> None:
-        """
-        Load a csv file into the database.
-        """
-        table = self._ensure_table_defined()
-        table.import_from_csv_file(
-            csvfile,
-            id_map=id_map,
-            null=null,
-            unique=unique,
-            id_offset=id_offset,
-            transform=transform,
-            validate=validate,
-            encoding=encoding,
-            delimiter=delimiter,
-            quotechar=quotechar,
-            quoting=quoting,
-            restore=restore,
-            **kwargs,
-        )
-
-    def on(self, query: Query | bool) -> Expression:
-        """
-        Shadow Table.on.
-
-        Used for joins.
-
-        See Also:
-            http://web2py.com/books/default/chapter/29/06/the-database-abstraction-layer?search=export_to_csv_file#One-to-many-relation
-        """
-        table = self._ensure_table_defined()
-        return typing.cast(Expression, table.on(query))
-
-    def with_alias(self: Type[T_MetaInstance], alias: str) -> Type[T_MetaInstance]:
-        """
-        Shadow Table.with_alias.
-
-        Useful for joins when joining the same table multiple times.
-
-        See Also:
-            http://web2py.com/books/default/chapter/29/06/the-database-abstraction-layer#One-to-many-relation
-        """
-        table = self._ensure_table_defined()
-        return typing.cast(Type[T_MetaInstance], table.with_alias(alias))
-
-    def unique_alias(self: Type[T_MetaInstance]) -> Type[T_MetaInstance]:
-        """
-        Generates a unique alias for this table.
-
-        Useful for joins when joining the same table multiple times
-            and you don't want to keep track of aliases yourself.
-        """
-        key = f"{self.__name__.lower()}_{hash(uuid.uuid4())}"
-        return self.with_alias(key)
-
-    # hooks:
-    def _hook_once(
-        cls: Type[T_MetaInstance],
-        hooks: list[typing.Callable[P, R]],
-        fn: typing.Callable[P, R],
-    ) -> Type[T_MetaInstance]:
-        @functools.wraps(fn)
-        def wraps(*a: P.args, **kw: P.kwargs) -> R:
-            try:
-                return fn(*a, **kw)
-            finally:
-                hooks.remove(wraps)
-
-        hooks.append(wraps)
-        return cls
-
-    def before_insert(
-        cls: Type[T_MetaInstance],
-        fn: typing.Callable[[T_MetaInstance], Optional[bool]] | typing.Callable[[OpRow], Optional[bool]],
-    ) -> Type[T_MetaInstance]:
-        """
-        Add a before insert hook.
-        """
-        if fn not in cls._before_insert:
-            cls._before_insert.append(fn)
-        return cls
-
-    def before_insert_once(
-        cls: Type[T_MetaInstance],
-        fn: typing.Callable[[T_MetaInstance], Optional[bool]] | typing.Callable[[OpRow], Optional[bool]],
-    ) -> Type[T_MetaInstance]:
-        """
-        Add a before insert hook that only fires once and then removes itself.
-        """
-        return cls._hook_once(cls._before_insert, fn)  # type: ignore
-
-    def after_insert(
-        cls: Type[T_MetaInstance],
-        fn: (
-            typing.Callable[[T_MetaInstance, Reference], Optional[bool]]
-            | typing.Callable[[OpRow, Reference], Optional[bool]]
-        ),
-    ) -> Type[T_MetaInstance]:
-        """
-        Add an after insert hook.
-        """
-        if fn not in cls._after_insert:
-            cls._after_insert.append(fn)
-        return cls
-
-    def after_insert_once(
-        cls: Type[T_MetaInstance],
-        fn: (
-            typing.Callable[[T_MetaInstance, Reference], Optional[bool]]
-            | typing.Callable[[OpRow, Reference], Optional[bool]]
-        ),
-    ) -> Type[T_MetaInstance]:
-        """
-        Add an after insert hook that only fires once and then removes itself.
-        """
-        return cls._hook_once(cls._after_insert, fn)  # type: ignore
-
-    def before_update(
-        cls: Type[T_MetaInstance],
-        fn: typing.Callable[[Set, T_MetaInstance], Optional[bool]] | typing.Callable[[Set, OpRow], Optional[bool]],
-    ) -> Type[T_MetaInstance]:
-        """
-        Add a before update hook.
-        """
-        if fn not in cls._before_update:
-            cls._before_update.append(fn)
-        return cls
-
-    def before_update_once(
-        cls,
-        fn: typing.Callable[[Set, T_MetaInstance], Optional[bool]] | typing.Callable[[Set, OpRow], Optional[bool]],
-    ) -> Type[T_MetaInstance]:
-        """
-        Add a before update hook that only fires once and then removes itself.
-        """
-        return cls._hook_once(cls._before_update, fn)  # type: ignore
-
-    def after_update(
-        cls: Type[T_MetaInstance],
-        fn: typing.Callable[[Set, T_MetaInstance], Optional[bool]] | typing.Callable[[Set, OpRow], Optional[bool]],
-    ) -> Type[T_MetaInstance]:
-        """
-        Add an after update hook.
-        """
-        if fn not in cls._after_update:
-            cls._after_update.append(fn)
-        return cls
-
-    def after_update_once(
-        cls: Type[T_MetaInstance],
-        fn: typing.Callable[[Set, T_MetaInstance], Optional[bool]] | typing.Callable[[Set, OpRow], Optional[bool]],
-    ) -> Type[T_MetaInstance]:
-        """
-        Add an after update hook that only fires once and then removes itself.
-        """
-        return cls._hook_once(cls._after_update, fn)  # type: ignore
-
-    def before_delete(cls: Type[T_MetaInstance], fn: typing.Callable[[Set], Optional[bool]]) -> Type[T_MetaInstance]:
-        """
-        Add a before delete hook.
-        """
-        if fn not in cls._before_delete:
-            cls._before_delete.append(fn)
-        return cls
-
-    def before_delete_once(
-        cls: Type[T_MetaInstance],
-        fn: typing.Callable[[Set], Optional[bool]],
-    ) -> Type[T_MetaInstance]:
-        """
-        Add a before delete hook that only fires once and then removes itself.
-        """
-        return cls._hook_once(cls._before_delete, fn)
-
-    def after_delete(cls: Type[T_MetaInstance], fn: typing.Callable[[Set], Optional[bool]]) -> Type[T_MetaInstance]:
-        """
-        Add an after delete hook.
-        """
-        if fn not in cls._after_delete:
-            cls._after_delete.append(fn)
-        return cls
-
-    def after_delete_once(
-        cls: Type[T_MetaInstance],
-        fn: typing.Callable[[Set], Optional[bool]],
-    ) -> Type[T_MetaInstance]:
-        """
-        Add an after delete hook that only fires once and then removes itself.
-        """
-        return cls._hook_once(cls._after_delete, fn)
-
-    def reorder_fields(cls, *fields: str | Field | TypedField[Any], keep_others: bool = True) -> None:
-        """
-        Reorder fields of a typedal table.
-
-        Args:
-            fields: List of field names (str) or Field objects in desired order.
-            keep_others (bool):
-                - True (default): keep other fields at the end, in their original order.
-                - False: remove other fields (only keep what's specified).
-        """
-        return reorder_fields(cls._table, fields, keep_others=keep_others)
-
-
-class TypedField(Expression, typing.Generic[T_Value]):  # pragma: no cover
-    """
-    Typed version of pydal.Field, which will be converted to a normal Field in the background.
-    """
-
-    # will be set by .bind on db.define
-    name = ""
-    _db: Optional[pydal.DAL] = None
-    _rname: Optional[str] = None
-    _table: Optional[Table] = None
-    _field: Optional[Field] = None
-
-    _type: T_annotation
-    kwargs: Any
-
-    requires: Validator | typing.Iterable[Validator]
-
-    # NOTE: for the logic of converting a TypedField into a pydal Field, see TypeDAL._to_field
-
-    def __init__(
-        self,
-        _type: Type[T_Value] | types.UnionType = str,  # type: ignore
-        /,
-        **settings: Unpack[FieldSettings],
-    ) -> None:
-        """
-        Typed version of pydal.Field, which will be converted to a normal Field in the background.
-
-        Provide the Python type for this field as the first positional argument
-        and any other settings to Field() as keyword parameters.
-        """
-        self._type = _type
-        self.kwargs = settings
-        # super().__init__()
-
-    @typing.overload
-    def __get__(self, instance: T_MetaInstance, owner: Type[T_MetaInstance]) -> T_Value:  # pragma: no cover
-        """
-        row.field -> (actual data).
-        """
-
-    @typing.overload
-    def __get__(self, instance: None, owner: "Type[TypedTable]") -> "TypedField[T_Value]":  # pragma: no cover
-        """
-        Table.field -> Field.
-        """
-
-    def __get__(
-        self,
-        instance: T_MetaInstance | None,
-        owner: Type[T_MetaInstance],
-    ) -> typing.Union[T_Value, "TypedField[T_Value]"]:
-        """
-        Since this class is a Descriptor field, \
-            it returns something else depending on if it's called on a class or instance.
-
-        (this is mostly for mypy/typing)
-        """
-        if instance:
-            # this is only reached in a very specific case:
-            # an instance of the object was created with a specific set of fields selected (excluding the current one)
-            # in that case, no value was stored in the owner -> return None (since the field was not selected)
-            return typing.cast(T_Value, None)  # cast as T_Value so mypy understands it for selected fields
-        else:
-            # getting as class -> return actual field so pydal understands it when using in query etc.
-            return typing.cast(TypedField[T_Value], self._field)  # pretend it's still typed for IDE support
-
-    def __str__(self) -> str:
-        """
-        String representation of a Typed Field.
-
-        If `type` is set explicitly (e.g. TypedField(str, type="text")), that type is used: `TypedField.text`,
-        otherwise the type annotation is used (e.g. TypedField(str) -> TypedField.str)
-        """
-        return str(self._field) if self._field else ""
-
-    def __repr__(self) -> str:
-        """
-        More detailed string representation of a Typed Field.
-
-        Uses __str__ and adds the provided extra options (kwargs) in the representation.
-        """
-        s = self.__str__()
-
-        if "type" in self.kwargs:
-            # manual type in kwargs supplied
-            t = self.kwargs["type"]
-        elif issubclass(type, type(self._type)):
-            # normal type, str.__name__ = 'str'
-            t = getattr(self._type, "__name__", str(self._type))
-        elif t_args := typing.get_args(self._type):
-            # list[str] -> 'str'
-            t = t_args[0].__name__
-        else:  # pragma: no cover
-            # fallback - something else, may not even happen, I'm not sure
-            t = self._type
-
-        s = f"TypedField[{t}].{s}" if s else f"TypedField[{t}]"
-
-        kw = self.kwargs.copy()
-        kw.pop("type", None)
-        return f"<{s} with options {kw}>"
-
-    def _to_field(self, extra_kwargs: typing.MutableMapping[str, Any]) -> Optional[str]:
-        """
-        Convert a Typed Field instance to a pydal.Field.
-
-        Actual logic in TypeDAL._to_field but this function creates the pydal type name and updates the kwarg settings.
-        """
-        other_kwargs = self.kwargs.copy()
-        extra_kwargs.update(other_kwargs)  # <- modifies and overwrites the default kwargs with user-specified ones
-        return extra_kwargs.pop("type", False) or TypeDAL._annotation_to_pydal_fieldtype(self._type, extra_kwargs)
-
-    def bind(self, field: pydal.objects.Field, table: pydal.objects.Table) -> None:
-        """
-        Bind the right db/table/field info to this class, so queries can be made using `Class.field == ...`.
-        """
-        self._table = table
-        self._field = field
-
-    def __getattr__(self, key: str) -> Any:
-        """
-        If the regular getattribute does not work, try to get info from the related Field.
-        """
-        with contextlib.suppress(AttributeError):
-            return super().__getattribute__(key)
-
-        # try on actual field:
-        return getattr(self._field, key)
-
-    def __eq__(self, other: Any) -> Query:
-        """
-        Performing == on a Field will result in a Query.
-        """
-        return typing.cast(Query, self._field == other)
-
-    def __ne__(self, other: Any) -> Query:
-        """
-        Performing != on a Field will result in a Query.
-        """
-        return typing.cast(Query, self._field != other)
-
-    def __gt__(self, other: Any) -> Query:
-        """
-        Performing > on a Field will result in a Query.
-        """
-        return typing.cast(Query, self._field > other)
-
-    def __lt__(self, other: Any) -> Query:
-        """
-        Performing < on a Field will result in a Query.
-        """
-        return typing.cast(Query, self._field < other)
-
-    def __ge__(self, other: Any) -> Query:
-        """
-        Performing >= on a Field will result in a Query.
-        """
-        return typing.cast(Query, self._field >= other)
-
-    def __le__(self, other: Any) -> Query:
-        """
-        Performing <= on a Field will result in a Query.
-        """
-        return typing.cast(Query, self._field <= other)
-
-    def __hash__(self) -> int:
-        """
-        Shadow Field.__hash__.
-        """
-        return hash(self._field)
-
-    def __invert__(self) -> Expression:
-        """
-        Performing ~ on a Field will result in an Expression.
-        """
-        if not self._field:  # pragma: no cover
-            raise ValueError("Unbound Field can not be inverted!")
-
-        return typing.cast(Expression, ~self._field)
-
-    def lower(self) -> Expression:
-        """
-        For string-fields: compare lowercased values.
-        """
-        if not self._field:  # pragma: no cover
-            raise ValueError("Unbound Field can not be lowered!")
-
-        return typing.cast(Expression, self._field.lower())
-
-    # ... etc
-
-
-class _TypedTable:
-    """
-    This class is a final shared parent between TypedTable and Mixins.
-
-    This needs to exist because otherwise the __on_define__ of Mixins are not executed.
-    Notably, this class exists at a level ABOVE the `metaclass=TableMeta`,
-        because otherwise typing gets confused when Mixins are used and multiple types could satisfy
-            generic 'T subclass of TypedTable'
-        -> Setting 'TypedTable' as the parent for Mixin does not work at runtime (and works semi at type check time)
-    """
-
-    id: "TypedField[int]"
-
-    _before_insert: list[typing.Callable[[Self], Optional[bool]] | typing.Callable[[OpRow], Optional[bool]]]
-    _after_insert: list[
-        typing.Callable[[Self, Reference], Optional[bool]] | typing.Callable[[OpRow, Reference], Optional[bool]]
-    ]
-    _before_update: list[typing.Callable[[Set, Self], Optional[bool]] | typing.Callable[[Set, OpRow], Optional[bool]]]
-    _after_update: list[typing.Callable[[Set, Self], Optional[bool]] | typing.Callable[[Set, OpRow], Optional[bool]]]
-    _before_delete: list[typing.Callable[[Set], Optional[bool]]]
-    _after_delete: list[typing.Callable[[Set], Optional[bool]]]
-
-    @classmethod
-    def __on_define__(cls, db: TypeDAL) -> None:
-        """
-        Method that can be implemented by tables to do an action after db.define is completed.
-
-        This can be useful if you need to add something like requires=IS_NOT_IN_DB(db, "table.field"),
-        where you need a reference to the current database, which may not exist yet when defining the model.
-        """
-
-    @classproperty
-    def _hooks(cls) -> dict[str, list[typing.Callable[..., Optional[bool]]]]:
-        return {
-            "before_insert": cls._before_insert,
-            "after_insert": cls._after_insert,
-            "before_update": cls._before_update,
-            "after_update": cls._after_update,
-            "before_delete": cls._before_delete,
-            "after_delete": cls._after_delete,
-        }
-
-
-class TypedTable(_TypedTable, metaclass=TableMeta):
-    """
-    Enhanded modeling system on top of pydal's Table that adds typing and additional functionality.
-    """
-
-    # set up by 'new':
-    _row: Row | None = None
-    _rows: tuple[Row, ...] = ()
-
-    _with: list[str]
-
-    def _setup_instance_methods(self) -> None:
-        self.as_dict = self._as_dict  # type: ignore
-        self.__json__ = self.as_json = self._as_json  # type: ignore
-        # self.as_yaml = self._as_yaml  # type: ignore
-        self.as_xml = self._as_xml  # type: ignore
-
-        self.update = self._update  # type: ignore
-
-        self.delete_record = self._delete_record  # type: ignore
-        self.update_record = self._update_record  # type: ignore
-
-    def __new__(
-        cls,
-        row_or_id: typing.Union[Row, Query, pydal.objects.Set, int, str, None, "TypedTable"] = None,
-        **filters: Any,
-    ) -> Self:
-        """
-        Create a Typed Rows model instance from an existing row, ID or query.
-
-        Examples:
-            MyTable(1)
-            MyTable(id=1)
-            MyTable(MyTable.id == 1)
-        """
-        table = cls._ensure_table_defined()
-        inst = super().__new__(cls)
-
-        if isinstance(row_or_id, TypedTable):
-            # existing typed table instance!
-            return typing.cast(Self, row_or_id)
-
-        elif isinstance(row_or_id, pydal.objects.Row):
-            row = row_or_id
-        elif row_or_id is not None:
-            row = table(row_or_id, **filters)
-        elif filters:
-            row = table(**filters)
-        else:
-            # dummy object
-            return inst
-
-        if not row:
-            return None  # type: ignore
-
-        inst._row = row
-
-        if hasattr(row, "id"):
-            inst.__dict__.update(row)
-        else:
-            # deal with _extra (and possibly others?)
-            # Row <{actual: {}, _extra: ...}>
-            inst.__dict__.update(row[str(cls)])
-
-        inst._setup_instance_methods()
-        return inst
-
-    def __iter__(self) -> typing.Generator[Any, None, None]:
-        """
-        Allows looping through the columns.
-        """
-        row = self._ensure_matching_row()
-        yield from iter(row)
-
-    def __getitem__(self, item: str) -> Any:
-        """
-        Allows dictionary notation to get columns.
-        """
-        if item in self.__dict__:
-            return self.__dict__.get(item)
-
-        # fallback to lookup in row
-        if self._row:
-            return self._row[item]
-
-        # nothing found!
-        raise KeyError(item)
-
-    def __getattr__(self, item: str) -> Any:
-        """
-        Allows dot notation to get columns.
-        """
-        if value := self.get(item):
-            return value
-
-        raise AttributeError(item)
-
-    def keys(self) -> list[str]:
-        """
-        Return the combination of row + relationship keys.
-
-        Used by dict(row).
-        """
-        return list(self._row.keys() if self._row else ()) + getattr(self, "_with", [])
-
-    def get(self, item: str, default: Any = None) -> Any:
-        """
-        Try to get a column from this instance, else return default.
-        """
-        try:
-            return self.__getitem__(item)
-        except KeyError:
-            return default
-
-    def __setitem__(self, key: str, value: Any) -> None:
-        """
-        Data can both be updated via dot and dict notation.
-        """
-        return setattr(self, key, value)
-
-    def __int__(self) -> int:
-        """
-        Calling int on a model instance will return its id.
-        """
-        return getattr(self, "id", 0)
-
-    def __bool__(self) -> bool:
-        """
-        If the instance has an underlying row with data, it is truthy.
-        """
-        return bool(getattr(self, "_row", False))
-
-    def _ensure_matching_row(self) -> Row:
-        if not getattr(self, "_row", None):
-            raise EnvironmentError("Trying to access non-existant row. Maybe it was deleted or not yet initialized?")
-        return self._row
-
-    def __repr__(self) -> str:
-        """
-        String representation of the model instance.
-        """
-        model_name = self.__class__.__name__
-        model_data = {}
-
-        if self._row:
-            model_data = self._row.as_json()
-
-        details = model_name
-        details += f"({model_data})"
-
-        if relationships := getattr(self, "_with", []):
-            details += f" + {relationships}"
-
-        return f"<{details}>"
-
-    # serialization
-    # underscore variants work for class instances (set up by _setup_instance_methods)
-
-    @classmethod
-    def as_dict(cls, flat: bool = False, sanitize: bool = True) -> AnyDict:
-        """
-        Dump the object to a plain dict.
-
-        Can be used as both a class or instance method:
-        - dumps the table info if it's a class
-        - dumps the row info if it's an instance (see _as_dict)
-        """
-        table = cls._ensure_table_defined()
-        result = table.as_dict(flat, sanitize)
-        return typing.cast(AnyDict, result)
-
-    @classmethod
-    def as_json(cls, sanitize: bool = True, indent: Optional[int] = None, **kwargs: Any) -> str:
-        """
-        Dump the object to json.
-
-        Can be used as both a class or instance method:
-        - dumps the table info if it's a class
-        - dumps the row info if it's an instance (see _as_json)
-        """
-        data = cls.as_dict(sanitize=sanitize)
-        return as_json.encode(data, indent=indent, **kwargs)
-
-    @classmethod
-    def as_xml(cls, sanitize: bool = True) -> str:  # pragma: no cover
-        """
-        Dump the object to xml.
-
-        Can be used as both a class or instance method:
-        - dumps the table info if it's a class
-        - dumps the row info if it's an instance (see _as_xml)
-        """
-        table = cls._ensure_table_defined()
-        return typing.cast(str, table.as_xml(sanitize))
-
-    @classmethod
-    def as_yaml(cls, sanitize: bool = True) -> str:
-        """
-        Dump the object to yaml.
-
-        Can be used as both a class or instance method:
-        - dumps the table info if it's a class
-        - dumps the row info if it's an instance (see _as_yaml)
-        """
-        table = cls._ensure_table_defined()
-        return typing.cast(str, table.as_yaml(sanitize))
-
-    def _as_dict(
-        self,
-        datetime_to_str: bool = False,
-        custom_types: typing.Iterable[type] | type | None = None,
-    ) -> AnyDict:
-        row = self._ensure_matching_row()
-
-        result = row.as_dict(datetime_to_str=datetime_to_str, custom_types=custom_types)
-
-        def asdict_method(obj: Any) -> Any:  # pragma: no cover
-            if hasattr(obj, "_as_dict"):  # typedal
-                return obj._as_dict()
-            elif hasattr(obj, "as_dict"):  # pydal
-                return obj.as_dict()
-            else:  # something else??
-                return obj.__dict__
-
-        if _with := getattr(self, "_with", None):
-            for relationship in _with:
-                data = self.get(relationship)
-
-                if isinstance(data, list):
-                    data = [asdict_method(_) for _ in data]
-                elif data:
-                    data = asdict_method(data)
-
-                result[relationship] = data
-
-        return typing.cast(AnyDict, result)
-
-    def _as_json(
-        self,
-        default: typing.Callable[[Any], Any] = None,
-        indent: Optional[int] = None,
-        **kwargs: Any,
-    ) -> str:
-        data = self._as_dict()
-        return as_json.encode(data, default=default, indent=indent, **kwargs)
-
-    def _as_xml(self, sanitize: bool = True) -> str:  # pragma: no cover
-        row = self._ensure_matching_row()
-        return typing.cast(str, row.as_xml(sanitize))
-
-    # def _as_yaml(self, sanitize: bool = True) -> str:
-    #     row = self._ensure_matching_row()
-    #     return typing.cast(str, row.as_yaml(sanitize))
-
-    def __setattr__(self, key: str, value: Any) -> None:
-        """
-        When setting a property on a Typed Table model instance, also update the underlying row.
-        """
-        if self._row and key in self._row.__dict__ and not callable(value):
-            # enables `row.key = value; row.update_record()`
-            self._row[key] = value
-
-        super().__setattr__(key, value)
-
-    @classmethod
-    def update(cls: Type[T_MetaInstance], query: Query, **fields: Any) -> T_MetaInstance | None:
-        """
-        Update one record.
-
-        Example:
-            MyTable.update(MyTable.id == 1, name="NewName") -> MyTable
-        """
-        # todo: update multiple?
-        if record := cls(query):
-            return record.update_record(**fields)
-        else:
-            return None
-
-    def _update(self: T_MetaInstance, **fields: Any) -> T_MetaInstance:
-        row = self._ensure_matching_row()
-        row.update(**fields)
-        self.__dict__.update(**fields)
-        return self
-
-    def _update_record(self: T_MetaInstance, **fields: Any) -> T_MetaInstance:
-        row = self._ensure_matching_row()
-        new_row = row.update_record(**fields)
-        self.update(**new_row)
-        return self
-
-    def update_record(self: T_MetaInstance, **fields: Any) -> T_MetaInstance:  # pragma: no cover
-        """
-        Here as a placeholder for _update_record.
-
-        Will be replaced on instance creation!
-        """
-        return self._update_record(**fields)
-
-    def _delete_record(self) -> int:
-        """
-        Actual logic in `pydal.helpers.classes.RecordDeleter`.
-        """
-        row = self._ensure_matching_row()
-        result = row.delete_record()
-        self.__dict__ = {}  # empty self, since row is no more.
-        self._row = None  # just to be sure
-        self._setup_instance_methods()
-        # ^ instance methods might've been deleted by emptying dict,
-        # but we still want .as_dict to show an error, not the table's as_dict.
-        return typing.cast(int, result)
-
-    def delete_record(self) -> int:  # pragma: no cover
-        """
-        Here as a placeholder for _delete_record.
-
-        Will be replaced on instance creation!
-        """
-        return self._delete_record()
-
-    # __del__ is also called on the end of a scope so don't remove records on every del!!
-
-    # pickling:
-
-    def __getstate__(self) -> AnyDict:
-        """
-        State to save when pickling.
-
-        Prevents db connection from being pickled.
-        Similar to as_dict but without changing the data of the relationships (dill does that recursively)
-        """
-        row = self._ensure_matching_row()
-        result: AnyDict = row.as_dict()
-
-        if _with := getattr(self, "_with", None):
-            result["_with"] = _with
-            for relationship in _with:
-                data = self.get(relationship)
-
-                result[relationship] = data
-
-        result["_row"] = self._row.as_json() if self._row else ""
-        return result
-
-    def __setstate__(self, state: AnyDict) -> None:
-        """
-        Used by dill when loading from a bytestring.
-        """
-        # as_dict also includes table info, so dump as json to only get the actual row data
-        # then create a new (more empty) row object:
-        state["_row"] = Row(json.loads(state["_row"]))
-        self.__dict__ |= state
-
-    @classmethod
-    def _sql(cls) -> str:
-        """
-        Generate SQL Schema for this table via pydal2sql (if 'migrations' extra is installed).
-        """
-        try:
-            import pydal2sql
-        except ImportError as e:  # pragma: no cover
-            raise RuntimeError("Can not generate SQL without the 'migration' extra or `pydal2sql` installed!") from e
-
-        return pydal2sql.generate_sql(cls)
-
-    def render(self, fields: list[Field] = None, compact: bool = False) -> Self:
-        """
-        Renders a copy of the object with potentially modified values.
-
-        Args:
-            fields: A list of fields to render. Defaults to all representable fields in the table.
-            compact: Whether to return only the value of the first field if there is only one field.
-
-        Returns:
-            A copy of the object with potentially modified values.
-        """
-        row = copy.deepcopy(self)
-        keys = list(row)
-        if not fields:
-            fields = [self._table[f] for f in self._table._fields]
-            fields = [f for f in fields if isinstance(f, Field) and f.represent]
-
-        for field in fields:
-            if field._table == self._table:
-                row[field.name] = self._db.represent(
-                    "rows_render",
-                    field,
-                    row[field.name],
-                    row,
-                )
-            # else: relationship, different logic:
-
-        for relation_name in getattr(row, "_with", []):
-            if relation := self._relationships.get(relation_name):
-                relation_table = relation.table
-                if isinstance(relation_table, str):
-                    relation_table = self._db[relation_table]
-
-                relation_row = row[relation_name]
-
-                if isinstance(relation_row, list):
-                    # list of rows
-                    combined = []
-
-                    for related_og in relation_row:
-                        related = copy.deepcopy(related_og)
-                        for fieldname in related:
-                            field = relation_table[fieldname]
-                            related[field.name] = self._db.represent(
-                                "rows_render",
-                                field,
-                                related[field.name],
-                                related,
-                            )
-                        combined.append(related)
-
-                    row[relation_name] = combined
-                else:
-                    # 1 row
-                    for fieldname in relation_row:
-                        field = relation_table[fieldname]
-                        row[relation_name][fieldname] = self._db.represent(
-                            "rows_render",
-                            field,
-                            relation_row[field.name],
-                            relation_row,
-                        )
-
-        if compact and len(keys) == 1 and keys[0] != "_extra":  # pragma: no cover
-            return typing.cast(Self, row[keys[0]])
-        return row
-
-
-# backwards compat:
-TypedRow = TypedTable
-
-
-class TypedRows(typing.Collection[T_MetaInstance], Rows):
-    """
-    Slighly enhaned and typed functionality on top of pydal Rows (the result of a select).
-    """
-
-    records: dict[int, T_MetaInstance]
-    # _rows: Rows
-    model: Type[T_MetaInstance]
-    metadata: Metadata
-
-    # pseudo-properties: actually stored in _rows
-    db: TypeDAL
-    colnames: list[str]
-    fields: list[Field]
-    colnames_fields: list[Field]
-    response: list[tuple[Any, ...]]
-
-    def __init__(
-        self,
-        rows: Rows,
-        model: Type[T_MetaInstance],
-        records: dict[int, T_MetaInstance] = None,
-        metadata: Metadata = None,
-        raw: dict[int, list[Row]] = None,
-    ) -> None:
-        """
-        Should not be called manually!
-
-        Normally, the `records` from an existing `Rows` object are used
-            but these can be overwritten with a `records` dict.
-        `metadata` can be any (un)structured data
-        `model` is a Typed Table class
-        """
-
-        def _get_id(row: Row) -> int:
-            """
-            Try to find the id field in a row.
-
-            If _extra exists, the row changes:
-            <Row {'test_relationship': {'id': 1}, '_extra': {'COUNT("test_relationship"."querytable")': 8}}>
-            """
-            if idx := getattr(row, "id", None):
-                return typing.cast(int, idx)
-            elif main := getattr(row, str(model), None):
-                return typing.cast(int, main.id)
-            else:  # pragma: no cover
-                raise NotImplementedError(f"`id` could not be found for {row}")
-
-        records = records or {_get_id(row): model(row) for row in rows}
-        raw = raw or {}
-
-        for idx, entity in records.items():
-            entity._rows = tuple(raw.get(idx, []))
-
-        super().__init__(rows.db, records, rows.colnames, rows.compact, rows.response, rows.fields)
-        self.model = model
-        self.metadata = metadata or {}
-        self.colnames = rows.colnames
-
-    def __len__(self) -> int:
-        """
-        Return the count of rows.
-        """
-        return len(self.records)
-
-    def __iter__(self) -> typing.Iterator[T_MetaInstance]:
-        """
-        Loop through the rows.
-        """
-        yield from self.records.values()
-
-    def __contains__(self, ind: Any) -> bool:
-        """
-        Check if an id exists in this result set.
-        """
-        return ind in self.records
-
-    def first(self) -> T_MetaInstance | None:
-        """
-        Get the row with the lowest id.
-        """
-        if not self.records:
-            return None
-
-        return next(iter(self))
-
-    def last(self) -> T_MetaInstance | None:
-        """
-        Get the row with the highest id.
-        """
-        if not self.records:
-            return None
-
-        max_id = max(self.records.keys())
-        return self[max_id]
-
-    def find(
-        self,
-        f: typing.Callable[[T_MetaInstance], Query],
-        limitby: tuple[int, int] = None,
-    ) -> "TypedRows[T_MetaInstance]":
-        """
-        Returns a new Rows object, a subset of the original object, filtered by the function `f`.
-        """
-        if not self.records:
-            return self.__class__(self, self.model, {})
-
-        records = {}
-        if limitby:
-            _min, _max = limitby
-        else:
-            _min, _max = 0, len(self)
-        count = 0
-        for i, row in self.records.items():
-            if f(row):
-                if _min <= count:
-                    records[i] = row
-                count += 1
-                if count == _max:
-                    break
-
-        return self.__class__(self, self.model, records)
-
-    def exclude(self, f: typing.Callable[[T_MetaInstance], Query]) -> "TypedRows[T_MetaInstance]":
-        """
-        Removes elements from the calling Rows object, filtered by the function `f`, \
-            and returns a new Rows object containing the removed elements.
-        """
-        if not self.records:
-            return self.__class__(self, self.model, {})
-        removed = {}
-        to_remove = []
-        for i in self.records:
-            row = self[i]
-            if f(row):
-                removed[i] = self.records[i]
-                to_remove.append(i)
-
-        [self.records.pop(i) for i in to_remove]
-
-        return self.__class__(
-            self,
-            self.model,
-            removed,
-        )
-
-    def sort(self, f: typing.Callable[[T_MetaInstance], Any], reverse: bool = False) -> list[T_MetaInstance]:
-        """
-        Returns a list of sorted elements (not sorted in place).
-        """
-        return [r for (r, s) in sorted(zip(self.records.values(), self), key=lambda r: f(r[1]), reverse=reverse)]
-
-    def __str__(self) -> str:
-        """
-        Simple string representation.
-        """
-        return f"<TypedRows with {len(self)} records>"
-
-    def __repr__(self) -> str:
-        """
-        Print a table on repr().
-        """
-        data = self.as_dict()
-        try:
-            headers = list(next(iter(data.values())).keys())
-        except StopIteration:
-            headers = []
-
-        return mktable(data, headers)
-
-    def group_by_value(
-        self,
-        *fields: "str | Field | TypedField[T]",
-        one_result: bool = False,
-        **kwargs: Any,
-    ) -> dict[T, list[T_MetaInstance]]:
-        """
-        Group the rows by a specific field (which will be the dict key).
-        """
-        kwargs["one_result"] = one_result
-        result = super().group_by_value(*fields, **kwargs)
-        return typing.cast(dict[T, list[T_MetaInstance]], result)
-
-    def as_csv(self) -> str:
-        """
-        Dump the data to csv.
-        """
-        return typing.cast(str, super().as_csv())
-
-    def as_dict(
-        self,
-        key: str | Field | None = None,
-        compact: bool = False,
-        storage_to_dict: bool = False,
-        datetime_to_str: bool = False,
-        custom_types: list[type] | None = None,
-    ) -> dict[int, AnyDict]:
-        """
-        Get the data in a dict of dicts.
-        """
-        if any([key, compact, storage_to_dict, datetime_to_str, custom_types]):
-            # functionality not guaranteed
-            if isinstance(key, Field):
-                key = key.name
-
-            return typing.cast(
-                dict[int, AnyDict],
-                super().as_dict(
-                    key or "id",
-                    compact,
-                    storage_to_dict,
-                    datetime_to_str,
-                    custom_types,
-                ),
-            )
-
-        return {k: v.as_dict() for k, v in self.records.items()}
-
-    def as_json(self, default: typing.Callable[[Any], Any] = None, indent: Optional[int] = None, **kwargs: Any) -> str:
-        """
-        Turn the data into a dict and then dump to JSON.
-        """
-        data = self.as_list()
-
-        return as_json.encode(data, default=default, indent=indent, **kwargs)
-
-    def json(self, default: typing.Callable[[Any], Any] = None, indent: Optional[int] = None, **kwargs: Any) -> str:
-        """
-        Turn the data into a dict and then dump to JSON.
-        """
-        return self.as_json(default=default, indent=indent, **kwargs)
-
-    def as_list(
-        self,
-        compact: bool = False,
-        storage_to_dict: bool = False,
-        datetime_to_str: bool = False,
-        custom_types: list[type] = None,
-    ) -> list[AnyDict]:
-        """
-        Get the data in a list of dicts.
-        """
-        if any([compact, storage_to_dict, datetime_to_str, custom_types]):
-            return typing.cast(list[AnyDict], super().as_list(compact, storage_to_dict, datetime_to_str, custom_types))
-
-        return [_.as_dict() for _ in self.records.values()]
-
-    def __getitem__(self, item: int) -> T_MetaInstance:
-        """
-        You can get a specific row by ID from a typedrows by using rows[idx] notation.
-
-        Since pydal's implementation differs (they expect a list instead of a dict with id keys),
-        using rows[0] will return the first row, regardless of its id.
-        """
-        try:
-            return self.records[item]
-        except KeyError as e:
-            if item == 0 and (row := self.first()):
-                # special case: pydal internals think Rows.records is a list, not a dict
-                return row
-
-            raise e
-
-    def get(self, item: int) -> typing.Optional[T_MetaInstance]:
-        """
-        Get a row by ID, or receive None if it isn't in this result set.
-        """
-        return self.records.get(item)
-
-    def update(self, **new_values: Any) -> bool:
-        """
-        Update the current rows in the database with new_values.
-        """
-        # cast to make mypy understand .id is a TypedField and not an int!
-        table = typing.cast(Type[TypedTable], self.model._ensure_table_defined())
-
-        ids = set(self.column("id"))
-        query = table.id.belongs(ids)
-        return bool(self.db(query).update(**new_values))
-
-    def delete(self) -> bool:
-        """
-        Delete the currently selected rows from the database.
-        """
-        # cast to make mypy understand .id is a TypedField and not an int!
-        table = typing.cast(Type[TypedTable], self.model._ensure_table_defined())
-
-        ids = set(self.column("id"))
-        query = table.id.belongs(ids)
-        return bool(self.db(query).delete())
-
-    def join(
-        self,
-        field: "Field | TypedField[Any]",
-        name: str = None,
-        constraint: Query = None,
-        fields: list[str | Field] = None,
-        orderby: Optional[str | Field] = None,
-    ) -> T_MetaInstance:
-        """
-        This can be used to JOIN with some relationships after the initial select.
-
-        Using the querybuilder's .join() method is prefered!
-        """
-        result = super().join(field, name, constraint, fields or [], orderby)
-        return typing.cast(T_MetaInstance, result)
-
-    def export_to_csv_file(
-        self,
-        ofile: typing.TextIO,
-        null: Any = "<NULL>",
-        delimiter: str = ",",
-        quotechar: str = '"',
-        quoting: int = csv.QUOTE_MINIMAL,
-        represent: bool = False,
-        colnames: list[str] = None,
-        write_colnames: bool = True,
-        *args: Any,
-        **kwargs: Any,
-    ) -> None:
-        """
-        Shadow export_to_csv_file from Rows, but with typing.
-
-        See http://web2py.com/books/default/chapter/29/06/the-database-abstraction-layer?search=export_to_csv_file#Exporting-and-importing-data
-        """
-        super().export_to_csv_file(
-            ofile,
-            null,
-            *args,
-            delimiter=delimiter,
-            quotechar=quotechar,
-            quoting=quoting,
-            represent=represent,
-            colnames=colnames or self.colnames,
-            write_colnames=write_colnames,
-            **kwargs,
-        )
-
-    @classmethod
-    def from_rows(
-        cls,
-        rows: Rows,
-        model: Type[T_MetaInstance],
-        metadata: Metadata = None,
-    ) -> "TypedRows[T_MetaInstance]":
-        """
-        Internal method to convert a Rows object to a TypedRows.
-        """
-        return cls(rows, model, metadata=metadata)
-
-    def __getstate__(self) -> AnyDict:
-        """
-        Used by dill to dump to bytes (exclude db connection etc).
-        """
-        return {
-            "metadata": json.dumps(self.metadata, default=str),
-            "records": self.records,
-            "model": str(self.model._table),
-            "colnames": self.colnames,
-        }
-
-    def __setstate__(self, state: AnyDict) -> None:
-        """
-        Used by dill when loading from a bytestring.
-        """
-        state["metadata"] = json.loads(state["metadata"])
-        self.__dict__.update(state)
-        # db etc. set after undill by caching.py
-
-    def render(
-        self, i: int | None = None, fields: list[Field] | None = None
-    ) -> typing.Generator[T_MetaInstance, None, None]:
-        """
-        Takes an index and returns a copy of the indexed row with values \
-            transformed via the "represent" attributes of the associated fields.
-
-        Args:
-            i: index. If not specified, a generator is returned for iteration
-                over all the rows.
-            fields: a list of fields to transform (if None, all fields with
-                "represent" attributes will be transformed)
-        """
-        if i is None:
-            # difference: uses .keys() instead of index
-            return (self.render(i, fields=fields) for i in self.records)
-
-        if not self.db.has_representer("rows_render"):  # pragma: no cover
-            raise RuntimeError(
-                "Rows.render() needs a `rows_render` representer in DAL instance",
-            )
-
-        row = self.records[i]
-        return row.render(fields, compact=self.compact)
-
-
-from .caching import (  # noqa: E402
-    _remove_cache,
-    _TypedalCache,
-    _TypedalCacheDependency,
-    create_and_hash_cache_key,
-    get_expire,
-    load_from_cache,
-    save_to_cache,
-)
-
-
-def normalize_table_keys(row: Row, pattern: re.Pattern[str] = re.compile(r"^([a-zA-Z_]+)_(\d{5,})$")) -> Row:
-    """
-    Normalize table keys in a PyDAL Row object by stripping numeric hash suffixes from table names, \
-    only if the suffix is 5 or more digits.
-
-    For example:
-        Row({'articles_12345': {...}}) -> Row({'articles': {...}})
-        Row({'articles_123': {...}})   -> unchanged
-
-    Returns:
-        Row: A new Row object with normalized keys.
-    """
-    new_data: dict[str, Any] = {}
-    for key, value in row.items():
-        if match := pattern.match(key):
-            base, _suffix = match.groups()
-            normalized_key = base
-            new_data[normalized_key] = value
-        else:
-            new_data[key] = value
-    return Row(new_data)
-
-
-class QueryBuilder(typing.Generic[T_MetaInstance]):
-    """
-    Abstration on top of pydal's query system.
-    """
-
-    model: Type[T_MetaInstance]
-    query: Query
-    select_args: list[Any]
-    select_kwargs: SelectKwargs
-    relationships: dict[str, Relationship[Any]]
-    metadata: Metadata
-
-    def __init__(
-        self,
-        model: Type[T_MetaInstance],
-        add_query: Optional[Query] = None,
-        select_args: Optional[list[Any]] = None,
-        select_kwargs: Optional[SelectKwargs] = None,
-        relationships: dict[str, Relationship[Any]] = None,
-        metadata: Metadata = None,
-    ):
-        """
-        Normally, you wouldn't manually initialize a QueryBuilder but start using a method on a TypedTable.
-
-        Example:
-            MyTable.where(...) -> QueryBuilder[MyTable]
-        """
-        self.model = model
-        table = model._ensure_table_defined()
-        default_query = typing.cast(Query, table.id > 0)
-        self.query = add_query or default_query
-        self.select_args = select_args or []
-        self.select_kwargs = select_kwargs or {}
-        self.relationships = relationships or {}
-        self.metadata = metadata or {}
-
-    def __str__(self) -> str:
-        """
-        Simple string representation for the query builder.
-        """
-        return f"QueryBuilder for {self.model}"
-
-    def __repr__(self) -> str:
-        """
-        Advanced string representation for the query builder.
-        """
-        return (
-            f"<QueryBuilder for {self.model} with "
-            f"{len(self.select_args)} select args; "
-            f"{len(self.select_kwargs)} select kwargs; "
-            f"{len(self.relationships)} relationships; "
-            f"query:    {bool(self.query)}; "
-            f"metadata: {self.metadata}; "
-            f">"
-        )
-
-    def __bool__(self) -> bool:
-        """
-        Querybuilder is truthy if it has any conditions.
-        """
-        table = self.model._ensure_table_defined()
-        default_query = typing.cast(Query, table.id > 0)
-        return any(
-            [
-                self.query != default_query,
-                self.select_args,
-                self.select_kwargs,
-                self.relationships,
-                self.metadata,
-            ],
-        )
-
-    def _extend(
-        self,
-        add_query: Optional[Query] = None,
-        overwrite_query: Optional[Query] = None,
-        select_args: Optional[list[Any]] = None,
-        select_kwargs: Optional[SelectKwargs] = None,
-        relationships: dict[str, Relationship[Any]] = None,
-        metadata: Metadata = None,
-    ) -> "QueryBuilder[T_MetaInstance]":
-        return QueryBuilder(
-            self.model,
-            (add_query & self.query) if add_query else overwrite_query or self.query,
-            (self.select_args + select_args) if select_args else self.select_args,
-            (self.select_kwargs | select_kwargs) if select_kwargs else self.select_kwargs,
-            (self.relationships | relationships) if relationships else self.relationships,
-            (self.metadata | (metadata or {})) if metadata else self.metadata,
-        )
-
-    def select(self, *fields: Any, **options: Unpack[SelectKwargs]) -> "QueryBuilder[T_MetaInstance]":
-        """
-        Fields: database columns by name ('id'), by field reference (table.id) or other (e.g. table.ALL).
-
-        Options:
-            paraphrased from the web2py pydal docs,
-            For more info, see http://www.web2py.com/books/default/chapter/29/06/the-database-abstraction-layer#orderby-groupby-limitby-distinct-having-orderby_on_limitby-join-left-cache
-
-            orderby: field(s) to order by. Supported:
-                table.name - sort by name, ascending
-                ~table.name - sort by name, descending
-                <random> - sort randomly
-                table.name|table.id - sort by two fields (first name, then id)
-
-            groupby, having: together with orderby:
-                groupby can be a field (e.g. table.name) to group records by
-                having can be a query, only those `having` the condition are grouped
-
-            limitby: tuple of min and max. When using the query builder, .paginate(limit, page) is recommended.
-            distinct: bool/field. Only select rows that differ
-            orderby_on_limitby (bool, default: True): by default, an implicit orderby is added when doing limitby.
-            join: othertable.on(query) - do an INNER JOIN. Using TypeDAL relationships with .join() is recommended!
-            left: othertable.on(query) - do a LEFT JOIN. Using TypeDAL relationships with .join() is recommended!
-            cache: cache the query result to speed up repeated queries; e.g. (cache=(cache.ram, 3600), cacheable=True)
-        """
-        return self._extend(select_args=list(fields), select_kwargs=options)
-
-    def orderby(self, *fields: Any):
-        """Order the query results by specified fields.
-
-        Args:
-            fields: field(s) to order by. Supported:
-                table.name - sort by name, ascending
-                ~table.name - sort by name, descending
-                <random> - sort randomly
-                table.name|table.id - sort by two fields (first name, then id)
-
-        Returns:
-            QueryBuilder: A new QueryBuilder instance with the ordering applied.
-        """
-        return self.select(orderby=fields)
-
-    def where(
-        self,
-        *queries_or_lambdas: Query | typing.Callable[[Type[T_MetaInstance]], Query] | dict[str, Any],
-        **filters: Any,
-    ) -> "QueryBuilder[T_MetaInstance]":
-        """
-        Extend the builder's query.
-
-        Can be used in multiple ways:
-        .where(Query) -> with a direct query such as `Table.id == 5`
-        .where(lambda table: table.id == 5) -> with a query via a lambda
-        .where(id=5) -> via keyword arguments
-
-        When using multiple where's, they will be ANDed:
-            .where(lambda table: table.id == 5).where(lambda table: table.id == 6) == (table.id == 5) & (table.id=6)
-        When passing multiple queries to a single .where, they will be ORed:
-            .where(lambda table: table.id == 5, lambda table: table.id == 6) == (table.id == 5) | (table.id=6)
-        """
-        new_query = self.query
-        table = self.model._ensure_table_defined()
-
-        queries_or_lambdas = (
-            *queries_or_lambdas,
-            filters,
-        )
-
-        subquery = typing.cast(Query, DummyQuery())
-        for query_part in queries_or_lambdas:
-            if isinstance(query_part, (Field, pydal.objects.Field)) or is_typed_field(query_part):
-                subquery |= typing.cast(Query, query_part != None)
-            elif isinstance(query_part, (pydal.objects.Query, Expression, pydal.objects.Expression)):
-                subquery |= typing.cast(Query, query_part)
-            elif callable(query_part):
-                if result := query_part(self.model):
-                    subquery |= result
-            elif isinstance(query_part, dict):
-                subsubquery = DummyQuery()
-                for field, value in query_part.items():
-                    subsubquery &= table[field] == value
-                if subsubquery:
-                    subquery |= subsubquery
-            else:
-                raise ValueError(f"Unexpected query type ({type(query_part)}).")
-
-        if subquery:
-            new_query &= subquery
-
-        return self._extend(overwrite_query=new_query)
-
-    def join(
-        self,
-        *fields: str | Type[TypedTable],
-        method: JOIN_OPTIONS = None,
-        on: OnQuery | list[Expression] | Expression = None,
-        condition: Condition = None,
-        condition_and: Condition = None,
-    ) -> "QueryBuilder[T_MetaInstance]":
-        """
-        Include relationship fields in the result.
-
-        `fields` can be names of Relationships on the current model.
-        If no fields are passed, all will be used.
-
-        By default, the `method` defined in the relationship is used.
-            This can be overwritten with the `method` keyword argument (left or inner)
-
-        `condition_and` can be used to add extra conditions to an inner join.
-        """
-        # todo: allow limiting amount of related rows returned for join?
-        # todo: it would be nice if 'fields' could be an actual relationship
-        #   (Article.tags = list[Tag]) and you could change the .condition and .on
-        #  this could deprecate condition_and
-
-        relationships = self.model.get_relationships()
-
-        if condition and on:
-            raise ValueError("condition and on can not be used together!")
-        elif condition:
-            if len(fields) != 1:
-                raise ValueError("join(field, condition=...) can only be used with exactly one field!")
-
-            if isinstance(condition, pydal.objects.Query):
-                condition = as_lambda(condition)
-
-            to_field = typing.cast(Type[TypedTable], fields[0])
-            relationships = {
-                str(to_field): Relationship(to_field, condition=condition, join=method, condition_and=condition_and)
-            }
-        elif on:
-            if len(fields) != 1:
-                raise ValueError("join(field, on=...) can only be used with exactly one field!")
-
-            if isinstance(on, pydal.objects.Expression):
-                on = [on]
-
-            if isinstance(on, list):
-                on = as_lambda(on)
-
-            to_field = typing.cast(Type[TypedTable], fields[0])
-            relationships = {str(to_field): Relationship(to_field, on=on, join=method, condition_and=condition_and)}
-
-        else:
-            if fields:
-                # join on every relationship
-                relationships = {str(k): relationships[str(k)].clone(condition_and=condition_and) for k in fields}
-
-            if method:
-                relationships = {
-                    str(k): r.clone(join=method, condition_and=condition_and) for k, r in relationships.items()
-                }
-
-        return self._extend(relationships=relationships)
-
-    def cache(
-        self,
-        *deps: Any,
-        expires_at: Optional[dt.datetime] = None,
-        ttl: Optional[int | dt.timedelta] = None,
-    ) -> "QueryBuilder[T_MetaInstance]":
-        """
-        Enable caching for this query to load repeated calls from a dill row \
-            instead of executing the sql and collecing matching rows again.
-        """
-        existing = self.metadata.get("cache", {})
-
-        metadata: Metadata = {}
-
-        cache_meta = typing.cast(
-            CacheMetadata,
-            self.metadata.get("cache", {})
-            | {
-                "enabled": True,
-                "depends_on": existing.get("depends_on", []) + [str(_) for _ in deps],
-                "expires_at": get_expire(expires_at=expires_at, ttl=ttl),
-            },
-        )
-
-        metadata["cache"] = cache_meta
-        return self._extend(metadata=metadata)
-
-    def _get_db(self) -> TypeDAL:
-        if db := self.model._db:
-            return db
-        else:  # pragma: no cover
-            raise EnvironmentError("@define or db.define is not called on this class yet!")
-
-    def _select_arg_convert(self, arg: Any) -> Any:
-        # typedfield are not really used at runtime anymore, but leave it in for safety:
-        if isinstance(arg, TypedField):  # pragma: no cover
-            arg = arg._field
-
-        return arg
-
-    def delete(self) -> list[int]:
-        """
-        Based on the current query, delete rows and return a list of deleted IDs.
-        """
-        db = self._get_db()
-        removed_ids = [_.id for _ in db(self.query).select("id")]
-        if db(self.query).delete():
-            # success!
-            return removed_ids
-
-        return []
-
-    def _delete(self) -> str:
-        db = self._get_db()
-        return str(db(self.query)._delete())
-
-    def update(self, **fields: Any) -> list[int]:
-        """
-        Based on the current query, update `fields` and return a list of updated IDs.
-        """
-        # todo: limit?
-        db = self._get_db()
-        updated_ids = db(self.query).select("id").column("id")
-        if db(self.query).update(**fields):
-            # success!
-            return updated_ids
-
-        return []
-
-    def _update(self, **fields: Any) -> str:
-        db = self._get_db()
-        return str(db(self.query)._update(**fields))
-
-    def _before_query(self, mut_metadata: Metadata, add_id: bool = True) -> tuple[Query, list[Any], SelectKwargs]:
-        select_args = [self._select_arg_convert(_) for _ in self.select_args] or [self.model.ALL]
-        select_kwargs = self.select_kwargs.copy()
-        query = self.query
-        model = self.model
-        mut_metadata["query"] = query
-        # require at least id of main table:
-        select_fields = ", ".join([str(_) for _ in select_args])
-        tablename = str(model)
-
-        if add_id and f"{tablename}.id" not in select_fields:
-            # fields of other selected, but required ID is missing.
-            select_args.append(model.id)
-
-        if self.relationships:
-            query, select_args = self._handle_relationships_pre_select(query, select_args, select_kwargs, mut_metadata)
-
-        return query, select_args, select_kwargs
-
-    def to_sql(self, add_id: bool = False) -> str:
-        """
-        Generate the SQL for the built query.
-        """
-        db = self._get_db()
-
-        query, select_args, select_kwargs = self._before_query({}, add_id=add_id)
-
-        return str(db(query)._select(*select_args, **select_kwargs))
-
-    def _collect(self) -> str:
-        """
-        Alias for to_sql, pydal-like syntax.
-        """
-        return self.to_sql()
-
-    def _collect_cached(self, metadata: Metadata) -> "TypedRows[T_MetaInstance] | None":
-        expires_at = metadata["cache"].get("expires_at")
-        metadata["cache"] |= {
-            # key is partly dependant on cache metadata but not these:
-            "key": None,
-            "status": None,
-            "cached_at": None,
-            "expires_at": None,
-        }
-
-        _, key = create_and_hash_cache_key(
-            self.model,
-            metadata,
-            self.query,
-            self.select_args,
-            self.select_kwargs,
-            self.relationships.keys(),
-        )
-
-        # re-set after creating key:
-        metadata["cache"]["expires_at"] = expires_at
-        metadata["cache"]["key"] = key
-
-        return load_from_cache(key, self._get_db())
-
-    def execute(self, add_id: bool = False) -> Rows:
-        """
-        Raw version of .collect which only executes the SQL, without performing any magic afterwards.
-        """
-        db = self._get_db()
-        metadata = typing.cast(Metadata, self.metadata.copy())
-
-        query, select_args, select_kwargs = self._before_query(metadata, add_id=add_id)
-
-        return db(query).select(*select_args, **select_kwargs)
-
-    def collect(
-        self,
-        verbose: bool = False,
-        _to: Type["TypedRows[Any]"] = None,
-        add_id: bool = True,
-    ) -> "TypedRows[T_MetaInstance]":
-        """
-        Execute the built query and turn it into model instances, while handling relationships.
-        """
-        if _to is None:
-            _to = TypedRows
-
-        db = self._get_db()
-        metadata = typing.cast(Metadata, self.metadata.copy())
-
-        if metadata.get("cache", {}).get("enabled") and (result := self._collect_cached(metadata)):
-            return result
-
-        query, select_args, select_kwargs = self._before_query(metadata, add_id=add_id)
-
-        metadata["sql"] = db(query)._select(*select_args, **select_kwargs)
-
-        if verbose:  # pragma: no cover
-            print(metadata["sql"])
-
-        rows: Rows = db(query).select(*select_args, **select_kwargs)
-
-        metadata["final_query"] = str(query)
-        metadata["final_args"] = [str(_) for _ in select_args]
-        metadata["final_kwargs"] = select_kwargs
-
-        if verbose:  # pragma: no cover
-            print(rows)
-
-        if not self.relationships:
-            # easy
-            typed_rows = _to.from_rows(rows, self.model, metadata=metadata)
-
-        else:
-            # harder: try to match rows to the belonging objects
-            # assume structure of {'table': <data>} per row.
-            # if that's not the case, return default behavior again
-            typed_rows = self._collect_with_relationships(rows, metadata=metadata, _to=_to)
-
-        # only saves if requested in metadata:
-        return save_to_cache(typed_rows, rows)
-
-    @typing.overload
-    def column(self, field: TypedField[T], **options: Unpack[SelectKwargs]) -> list[T]:
-        """
-        If a typedfield is passed, the output type can be safely determined.
-        """
-
-    @typing.overload
-    def column(self, field: T, **options: Unpack[SelectKwargs]) -> list[T]:
-        """
-        Otherwise, the output type is loosely determined (assumes `field: type` or Any).
-        """
-
-    def column(self, field: TypedField[T] | T, **options: Unpack[SelectKwargs]) -> list[T]:
-        """
-        Get all values in a specific column.
-
-        Shortcut for `.select(field).execute().column(field)`.
-        """
-        return self.select(field, **options).execute().column(field)
-
-    def _handle_relationships_pre_select(
-        self,
-        query: Query,
-        select_args: list[Any],
-        select_kwargs: SelectKwargs,
-        metadata: Metadata,
-    ) -> tuple[Query, list[Any]]:
-        db = self._get_db()
-        model = self.model
-
-        metadata["relationships"] = set(self.relationships.keys())
-
-        join = []
-        for key, relation in self.relationships.items():
-            if not relation.condition or relation.join != "inner":
-                continue
-
-            other = relation.get_table(db)
-            other = other.with_alias(f"{key}_{hash(relation)}")
-            condition = relation.condition(model, other)
-            if callable(relation.condition_and):
-                condition &= relation.condition_and(model, other)
-
-            join.append(other.on(condition))
-
-        if limitby := select_kwargs.pop("limitby", ()):
-            # if limitby + relationships:
-            # 1. get IDs of main table entries that match 'query'
-            # 2. change query to .belongs(id)
-            # 3. add joins etc
-
-            kwargs: SelectKwargs = select_kwargs | {"limitby": limitby}
-            # if orderby := select_kwargs.get("orderby"):
-            #     kwargs["orderby"] = orderby
-
-            if join:
-                kwargs["join"] = join
-
-            ids = db(query)._select(model.id, **kwargs)
-            query = model.id.belongs(ids)
-            metadata["ids"] = ids
-
-        if join:
-            select_kwargs["join"] = join
-
-        left = []
-
-        for key, relation in self.relationships.items():
-            other = relation.get_table(db)
-            method: JOIN_OPTIONS = relation.join or DEFAULT_JOIN_OPTION
-
-            select_fields = ", ".join([str(_) for _ in select_args])
-            pre_alias = str(other)
-
-            if f"{other}." not in select_fields:
-                # no fields of other selected. add .ALL:
-                select_args.append(other.ALL)
-            elif f"{other}.id" not in select_fields:
-                # fields of other selected, but required ID is missing.
-                select_args.append(other.id)
-
-            if relation.on:
-                # if it has a .on, it's always a left join!
-                on = relation.on(model, other)
-                if not isinstance(on, list):  # pragma: no cover
-                    on = [on]
-
-                on = [
-                    _
-                    for _ in on
-                    # only allow Expressions (query and such):
-                    if isinstance(_, pydal.objects.Expression)
-                ]
-                left.extend(on)
-            elif method == "left":
-                # .on not given, generate it:
-                other = other.with_alias(f"{key}_{hash(relation)}")
-                condition = typing.cast(Query, relation.condition(model, other))
-                if callable(relation.condition_and):
-                    condition &= relation.condition_and(model, other)
-                left.append(other.on(condition))
-            else:
-                # else: inner join (handled earlier)
-                other = other.with_alias(f"{key}_{hash(relation)}")  # only for replace
-
-            # if no fields of 'other' are included, add other.ALL
-            # else: only add other.id if missing
-            select_fields = ", ".join([str(_) for _ in select_args])
-
-            post_alias = str(other).split(" AS ")[-1]
-            if pre_alias != post_alias:
-                # replace .select's with aliased:
-                select_fields = select_fields.replace(
-                    f"{pre_alias}.",
-                    f"{post_alias}.",
-                )
-
-                select_args = select_fields.split(", ")
-
-        select_kwargs["left"] = left
-        return query, select_args
-
-    def _collect_with_relationships(
-        self,
-        rows: Rows,
-        metadata: Metadata,
-        _to: Type["TypedRows[Any]"],
-    ) -> "TypedRows[T_MetaInstance]":
-        """
-        Transform the raw rows into Typed Table model instances.
-        """
-        db = self._get_db()
-        main_table = self.model._ensure_table_defined()
-
-        # id: Model
-        records = {}
-
-        # id: [Row]
-        raw_per_id = defaultdict(list)
-
-        seen_relations: dict[str, set[str]] = defaultdict(set)  # main id -> set of col + id for relation
-
-        for row in rows:
-            main = row[main_table]
-            main_id = main.id
-
-            raw_per_id[main_id].append(normalize_table_keys(row))
-
-            if main_id not in records:
-                records[main_id] = self.model(main)
-                records[main_id]._with = list(self.relationships.keys())
-
-                # setup up all relationship defaults (once)
-                for col, relationship in self.relationships.items():
-                    records[main_id][col] = [] if relationship.multiple else None
-
-            # now add other relationship data
-            for column, relation in self.relationships.items():
-                relationship_column = f"{column}_{hash(relation)}"
-
-                # relationship_column works for aliases with the same target column.
-                # if col + relationship not in the row, just use the regular name.
-
-                relation_data = (
-                    row[relationship_column] if relationship_column in row else row[relation.get_table_name()]
-                )
-
-                if relation_data.id is None:
-                    # always skip None ids
-                    continue
-
-                if f"{column}-{relation_data.id}" in seen_relations[main_id]:
-                    # speed up duplicates
-                    continue
-                else:
-                    seen_relations[main_id].add(f"{column}-{relation_data.id}")
-
-                relation_table = relation.get_table(db)
-                # hopefully an instance of a typed table and a regular row otherwise:
-                instance = relation_table(relation_data) if looks_like(relation_table, TypedTable) else relation_data
-
-                if relation.multiple:
-                    # create list of T
-                    if not isinstance(records[main_id].get(column), list):  # pragma: no cover
-                        # should already be set up before!
-                        setattr(records[main_id], column, [])
-
-                    records[main_id][column].append(instance)
-                else:
-                    # create single T
-                    records[main_id][column] = instance
-
-        return _to(rows, self.model, records, metadata=metadata, raw=raw_per_id)
-
-    def collect_or_fail(self, exception: typing.Optional[Exception] = None) -> "TypedRows[T_MetaInstance]":
-        """
-        Call .collect() and raise an error if nothing found.
-
-        Basically unwraps Optional type.
-        """
-        if result := self.collect():
-            return result
-
-        if not exception:
-            exception = ValueError("Nothing found!")
-
-        raise exception
-
-    def __iter__(self) -> typing.Generator[T_MetaInstance, None, None]:
-        """
-        You can start iterating a Query Builder object before calling collect, for ease of use.
-        """
-        yield from self.collect()
-
-    def __count(self, db: TypeDAL, distinct: typing.Optional[bool] = None) -> Query:
-        # internal, shared logic between .count and ._count
-        model = self.model
-        query = self.query
-        for key, relation in self.relationships.items():
-            if (not relation.condition or relation.join != "inner") and not distinct:
-                continue
-
-            other = relation.get_table(db)
-            if not distinct:
-                # todo: can this lead to other issues?
-                other = other.with_alias(f"{key}_{hash(relation)}")
-            query &= relation.condition(model, other)
-
-        return query
-
-    def count(self, distinct: typing.Optional[bool] = None) -> int:
-        """
-        Return the amount of rows matching the current query.
-        """
-        db = self._get_db()
-        query = self.__count(db, distinct=distinct)
-
-        return db(query).count(distinct)
-
-    def _count(self, distinct: typing.Optional[bool] = None) -> str:
-        """
-        Return the SQL for .count().
-        """
-        db = self._get_db()
-        query = self.__count(db, distinct=distinct)
-
-        return typing.cast(str, db(query)._count(distinct))
-
-    def exists(self) -> bool:
-        """
-        Determines if any records exist matching the current query.
-
-        Returns True if one or more records exist; otherwise, False.
-
-        Returns:
-            bool: A boolean indicating whether any records exist.
-        """
-        return bool(self.count())
-
-    def __paginate(
-        self,
-        limit: int,
-        page: int = 1,
-    ) -> "QueryBuilder[T_MetaInstance]":
-        available = self.count()
-
-        _from = limit * (page - 1)
-        _to = (limit * page) if limit else available
-
-        metadata: Metadata = {}
-
-        metadata["pagination"] = {
-            "limit": limit,
-            "current_page": page,
-            "max_page": math.ceil(available / limit) if limit else 1,
-            "rows": available,
-            "min_max": (_from, _to),
-        }
-
-        return self._extend(select_kwargs={"limitby": (_from, _to)}, metadata=metadata)
-
-    def paginate(self, limit: int, page: int = 1, verbose: bool = False) -> "PaginatedRows[T_MetaInstance]":
-        """
-        Paginate transforms the more readable `page` and `limit` to pydals internal limit and offset.
-
-        Note: when using relationships, this limit is only applied to the 'main' table and any number of extra rows \
-            can be loaded with relationship data!
-        """
-        builder = self.__paginate(limit, page)
-
-        rows = typing.cast(PaginatedRows[T_MetaInstance], builder.collect(verbose=verbose, _to=PaginatedRows))
-
-        rows._query_builder = builder
-        return rows
-
-    def _paginate(
-        self,
-        limit: int,
-        page: int = 1,
-    ) -> str:
-        builder = self.__paginate(limit, page)
-        return builder._collect()
-
-    def chunk(self, chunk_size: int) -> typing.Generator["TypedRows[T_MetaInstance]", Any, None]:
-        """
-        Generator that yields rows from a paginated source in chunks.
-
-        This function retrieves rows from a paginated data source in chunks of the
-        specified `chunk_size` and yields them as TypedRows.
-
-        Example:
-            ```
-            for chunk_of_rows in Table.where(SomeTable.id > 5).chunk(100):
-                for row in chunk_of_rows:
-                    # Process each row within the chunk.
-                    pass
-            ```
-        """
-        page = 1
-
-        while rows := self.__paginate(chunk_size, page).collect():
-            yield rows
-            page += 1
-
-    def first(self, verbose: bool = False) -> T_MetaInstance | None:
-        """
-        Get the first row matching the currently built query.
-
-        Also adds paginate, since it would be a waste to select more rows than needed.
-        """
-        if row := self.paginate(page=1, limit=1, verbose=verbose).first():
-            return self.model.from_row(row)
-        else:
-            return None
-
-    def _first(self) -> str:
-        return self._paginate(page=1, limit=1)
-
-    def first_or_fail(self, exception: typing.Optional[Exception] = None, verbose: bool = False) -> T_MetaInstance:
-        """
-        Call .first() and raise an error if nothing found.
-
-        Basically unwraps Optional type.
-        """
-        if inst := self.first(verbose=verbose):
-            return inst
-
-        if not exception:
-            exception = ValueError("Nothing found!")
-
-        raise exception
-
-
-S = typing.TypeVar("S")
-
-
-class PaginatedRows(TypedRows[T_MetaInstance]):
-    """
-    Extension on top of rows that is used when calling .paginate() instead of .collect().
-    """
-
-    _query_builder: QueryBuilder[T_MetaInstance]
-
-    @property
-    def data(self) -> list[T_MetaInstance]:
-        """
-        Get the underlying data.
-        """
-        return list(self.records.values())
-
-    @property
-    def pagination(self) -> Pagination:
-        """
-        Get all page info.
-        """
-        pagination_data = self.metadata["pagination"]
-
-        has_next_page = pagination_data["current_page"] < pagination_data["max_page"]
-        has_prev_page = pagination_data["current_page"] > 1
-        return {
-            "total_items": pagination_data["rows"],
-            "current_page": pagination_data["current_page"],
-            "per_page": pagination_data["limit"],
-            "total_pages": pagination_data["max_page"],
-            "has_next_page": has_next_page,
-            "has_prev_page": has_prev_page,
-            "next_page": pagination_data["current_page"] + 1 if has_next_page else None,
-            "prev_page": pagination_data["current_page"] - 1 if has_prev_page else None,
-        }
-
-    def next(self) -> Self:
-        """
-        Get the next page.
-        """
-        data = self.metadata["pagination"]
-        if data["current_page"] >= data["max_page"]:
-            raise StopIteration("Final Page")
-
-        return self._query_builder.paginate(limit=data["limit"], page=data["current_page"] + 1)
-
-    def previous(self) -> Self:
-        """
-        Get the previous page.
-        """
-        data = self.metadata["pagination"]
-        if data["current_page"] <= 1:
-            raise StopIteration("First Page")
-
-        return self._query_builder.paginate(limit=data["limit"], page=data["current_page"] - 1)
-
-    def as_dict(self, *_: Any, **__: Any) -> PaginateDict:  # type: ignore
-        """
-        Convert to a dictionary with pagination info and original data.
-
-        All arguments are ignored!
-        """
-        return {"data": super().as_dict(), "pagination": self.pagination}
-
-
-class TypedSet(pydal.objects.Set):  # type: ignore # pragma: no cover
-    """
-    Used to make pydal Set more typed.
-
-    This class is not actually used, only 'cast' by TypeDAL.__call__
-    """
-
-    def count(self, distinct: typing.Optional[bool] = None, cache: AnyDict = None) -> int:
-        """
-        Count returns an int.
-        """
-        result = super().count(distinct, cache)
-        return typing.cast(int, result)
-
-    def select(self, *fields: Any, **attributes: Any) -> TypedRows[T_MetaInstance]:
-        """
-        Select returns a TypedRows of a user defined table.
-
-        Example:
-            result: TypedRows[MyTable] = db(MyTable.id > 0).select()
-
-            for row in result:
-                reveal_type(row)  # MyTable
-        """
-        rows = super().select(*fields, **attributes)
-        return typing.cast(TypedRows[T_MetaInstance], rows)
-=======
 from .fields import *  # noqa: E402 F403 # isort: skip ; to fill globals() scope
 from .define import TableDefinitionBuilder  # noqa: E402
 from .rows import TypedSet  # noqa: E402
@@ -3353,5 +448,4 @@
 from .caching import (  # isort: skip # noqa: E402
     _TypedalCache,
     _TypedalCacheDependency,
-)
->>>>>>> b2b27568
+)