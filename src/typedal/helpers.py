"""
Helpers that work independently of core.
"""

from __future__ import annotations

import datetime as dt
import fnmatch
import io
import sys
import types
import typing
from collections import ChainMap
from typing import Any

from pydal import DAL

from .types import AnyDict, Expression, Field, Table, Template

try:
    import annotationlib
except ImportError:  # pragma: no cover
    annotationlib = None

if typing.TYPE_CHECKING:
<<<<<<< HEAD
    from string.templatelib import Interpolation

    from . import TypeDAL, TypedField, TypedTable  # noqa: F401
=======
    from . import TypeDAL, TypedField, TypedTable
>>>>>>> 2a77257e


T = typing.TypeVar("T")


def is_union(some_type: type | types.UnionType) -> bool:
    """
    Check if a type is some type of Union.

    Args:
        some_type: types.UnionType = type(int | str); typing.Union = typing.Union[int, str]

    """
    return typing.get_origin(some_type) in (types.UnionType, typing.Union)


def reversed_mro(cls: type) -> typing.Iterable[type]:
    """
    Get the Method Resolution Order (mro) for a class, in reverse order to be used with ChainMap.
    """
    return reversed(getattr(cls, "__mro__", []))


def _cls_annotations(c: type) -> dict[str, type]:  # pragma: no cover
    """
    Functions to get the annotations of a class (excl inherited, use _all_annotations for that).

    Uses `annotationlib` if available (since 3.14) and if so, resolves forward references immediately.
    """
    if annotationlib:
        return typing.cast(
            dict[str, type], annotationlib.get_annotations(c, format=annotationlib.Format.VALUE, eval_str=True)
        )
    else:
        return getattr(c, "__annotations__", {})


def _all_annotations(cls: type) -> ChainMap[str, type]:
    """
    Returns a dictionary-like ChainMap that includes annotations for all \
    attributes defined in cls or inherited from superclasses.
    """
    # chainmap reverses the iterable, so reverse again beforehand to keep order normally:

    return ChainMap(*(_cls_annotations(c) for c in reversed_mro(cls)))


def all_dict(cls: type) -> AnyDict:
    """
    Get the internal data of a class and all it's parents.
    """
    return dict(ChainMap(*(c.__dict__ for c in reversed_mro(cls))))  # type: ignore


def all_annotations(cls: type, _except: typing.Optional[typing.Iterable[str]] = None) -> dict[str, type]:
    """
    Wrapper around `_all_annotations` that filters away any keys in _except.

    It also flattens the ChainMap to a regular dict.
    """
    if _except is None:
        _except = set()

    _all = _all_annotations(cls)
    return {k: v for k, v in _all.items() if k not in _except}


def instanciate(cls: typing.Type[T] | T, with_args: bool = False) -> T:
    """
    Create an instance of T (if it is a class).

    If it already is an instance, return it.
    If it is a generic (list[int)) create an instance  of the 'origin' (-> list()).

    If with_args: spread the generic args into the class creation
    (needed for e.g. TypedField(str), but not for list[str])
    """
    if inner_cls := typing.get_origin(cls):
        if not with_args:
            return typing.cast(T, inner_cls())

        args = typing.get_args(cls)
        return typing.cast(T, inner_cls(*args))

    if isinstance(cls, type):
        return typing.cast(T, cls())

    return cls


def origin_is_subclass(obj: Any, _type: type) -> bool:
    """
    Check if the origin of a generic is a subclass of _type.

    Example:
        origin_is_subclass(list[str], list) -> True
    """
    return bool(
        typing.get_origin(obj)
        and isinstance(typing.get_origin(obj), type)
        and issubclass(typing.get_origin(obj), _type),
    )


def mktable(
    data: dict[Any, Any],
    header: typing.Optional[typing.Iterable[str] | range] = None,
    skip_first: bool = True,
) -> str:
    """
    Display a table for 'data'.

    See Also:
         https://stackoverflow.com/questions/70937491/python-flexible-way-to-format-string-output-into-a-table-without-using-a-non-st
    """
    # get max col width
    col_widths: list[int] = list(map(max, zip(*(map(lambda x: len(str(x)), (k, *v)) for k, v in data.items()))))

    # default numeric header if missing
    if not header:
        header = range(1, len(col_widths) + 1)

    header_widths = map(lambda x: len(str(x)), header)

    # correct column width if headers are longer
    col_widths = [max(c, h) for c, h in zip(col_widths, header_widths)]

    # create separator line
    line = f"+{'+'.join('-' * (w + 2) for w in col_widths)}+"

    # create formating string
    fmt_str = "| %s |" % " | ".join(f"{{:<{i}}}" for i in col_widths)

    output = io.StringIO()
    # header
    print()
    print(line, file=output)
    print(fmt_str.format(*header), file=output)
    print(line, file=output)

    # data
    for k, v in data.items():
        values = list(v.values())[1:] if skip_first else v.values()
        print(fmt_str.format(k, *values), file=output)

    # footer
    print(line, file=output)

    return output.getvalue()


K = typing.TypeVar("K")
V = typing.TypeVar("V")


def looks_like(v: Any, _type: type[Any]) -> bool:
    """
    Returns true if v or v's class is of type _type, including if it is a generic.

    Examples:
        assert looks_like([], list)
        assert looks_like(list, list)
        assert looks_like(list[str], list)
    """
    return isinstance(v, _type) or (isinstance(v, type) and issubclass(v, _type)) or origin_is_subclass(v, _type)


def filter_out(mut_dict: dict[K, V], _type: type[T]) -> dict[K, type[T]]:
    """
    Split a dictionary into things matching _type and the rest.

    Modifies mut_dict and returns everything of type _type.
    """
    return {k: mut_dict.pop(k) for k, v in list(mut_dict.items()) if looks_like(v, _type)}


def unwrap_type(_type: type) -> type:
    """
    Get the inner type of a generic.

    Example:
        list[list[str]] -> str
    """
    while args := typing.get_args(_type):
        _type = args[0]
    return _type


@typing.overload
def extract_type_optional(annotation: T) -> tuple[T, bool]:
    """
    T -> T is not exactly right because you'll get the inner type, but mypy seems happy with this.
    """


@typing.overload
def extract_type_optional(annotation: None) -> tuple[None, bool]:
    """
    None leads to None, False.
    """


def extract_type_optional(annotation: T | None) -> tuple[T | None, bool]:
    """
    Given an annotation, extract the actual type and whether it is optional.
    """
    if annotation is None:
        return None, False

    if origin := typing.get_origin(annotation):
        args = typing.get_args(annotation)

        if origin in (typing.Union, types.UnionType, typing.Optional) and args:
            # remove None:
            return next(_ for _ in args if _ and _ != types.NoneType and not isinstance(_, types.NoneType)), True

    return annotation, False


def to_snake(camel: str) -> str:
    """
    Convert CamelCase to snake_case.

    See Also:
        https://stackoverflow.com/a/44969381
    """
    return "".join([f"_{c.lower()}" if c.isupper() else c for c in camel]).lstrip("_")


class DummyQuery:
    """
    Placeholder to &= and |= actual query parts.
    """

    def __or__(self, other: T) -> T:
        """
        For 'or': DummyQuery | Other == Other.
        """
        return other

    def __and__(self, other: T) -> T:
        """
        For 'and': DummyQuery & Other == Other.
        """
        return other

    def __bool__(self) -> bool:
        """
        A dummy query is falsey, since it can't actually be used!
        """
        return False


def as_lambda(value: T) -> typing.Callable[..., T]:
    """
    Wrap value in a callable.
    """
    return lambda *_, **__: value


def match_strings(patterns: list[str] | str, string_list: list[str]) -> list[str]:
    """
    Glob but on a list of strings.
    """
    if isinstance(patterns, str):
        patterns = [patterns]

    matches = []
    for pattern in patterns:
        matches.extend([s for s in string_list if fnmatch.fnmatch(s, pattern)])

    return matches


def utcnow() -> dt.datetime:
    """
    Replacement of datetime.utcnow.
    """
    # return dt.datetime.now(dt.UTC)
    return dt.datetime.now(dt.timezone.utc)


def get_db(table: "TypedTable | Table") -> "DAL":
    """
    Get the underlying DAL instance for a pydal or typedal table.
    """
    return typing.cast("DAL", table._db)


def get_table(table: "TypedTable | Table") -> "Table":
    """
    Get the underlying pydal table for a typedal table.
    """
    return typing.cast("Table", table._table)


def get_field(field: "TypedField[typing.Any] | Field") -> "Field":
    """
    Get the underlying pydal field from a typedal field.
    """
    return typing.cast(
        "Field",
        field,  # Table.field already is a Field, but cast to make sure the editor knows this too.
    )


class classproperty:
    """
    Combination of @classmethod and @property.
    """

    def __init__(self, fget: typing.Callable[..., typing.Any]) -> None:
        """
        Initialize the classproperty.

        Args:
            fget: A function that takes the class as an argument and returns a value.
        """
        self.fget = fget

    def __get__(self, obj: typing.Any, owner: typing.Type[T]) -> typing.Any:
        """
        Retrieve the property value.

        Args:
            obj: The instance of the class (unused).
            owner: The class that owns the property.

        Returns:
            The value returned by the function.
        """
        return self.fget(owner)


<<<<<<< HEAD
# https://docs.python.org/3.14/library/string.templatelib.html
SYSTEM_SUPPORTS_TEMPLATES = sys.version_info > (3, 14)


def process_tstring(template: Template, operation: typing.Callable[["Interpolation"], str]):
=======
def smarter_adapt(db: TypeDAL, placeholder: Any) -> str:
    """
    Smarter adaptation of placeholder to quote if needed.

    Args:
        db: Database object.
        placeholder: Placeholder object.

    Returns:
        Quoted placeholder if needed, except for numbers (smart_adapt logic)
            or fields/tables (use already quoted rname).
    """
    return typing.cast(
        str,
        getattr(placeholder, "sql_shortref", None)  # for tables
        or getattr(placeholder, "sqlsafe", None)  # for fields
        or db._adapter.smart_adapt(placeholder),  # for others
    )


def sql_escape(db: TypeDAL, sql_fragment: str, *raw_args: Any, **raw_kwargs: Any) -> str:
>>>>>>> 2a77257e
    """
    Process a Template string by applying an operation to each interpolation.

    This function iterates through a Template object, which contains both string literals
    and Interpolation objects. String literals are preserved as-is, while Interpolation
    objects are transformed using the provided operation function.

    Args:
        template: A Template object containing mixed string literals and Interpolation objects.
        operation: A callable that takes an Interpolation object and returns a string.
                  This function will be applied to each interpolated value in the template.

    Returns:
        str: The processed string with all interpolations replaced by the results of
             applying the operation function.

    Example:
        Basic f-string functionality can be implemented as:

        >>> def fstring_operation(interpolation):
        ...     return str(interpolation.value)
        >>> value = "test"
        >>> template = t"{value = }"  # Template string literal
        >>> result = process_tstring(template, fstring_operation)
        >>> print(result)  # "value = test"

    Note:
        This is a generic template processor. The specific behavior depends entirely
        on the operation function provided.
    """
    return "".join(part if isinstance(part, str) else operation(part) for part in template)


def sql_escape_template(db: TypeDAL, sql_fragment: Template):
    """
    Safely escape a Template string for SQL execution using database-specific escaping.

    This function processes a Template string (t-string) by escaping all interpolated
    values using the database adapter's escape mechanism, preventing SQL injection
    attacks while maintaining the structure of the SQL query.

    Args:
        db: TypeDAL database connection object that provides the adapter for escaping.
        sql_fragment: A Template object (t-string) containing SQL with interpolated values.
                     The interpolated values will be automatically escaped.

    Returns:
        str: SQL string with all interpolated values properly escaped for safe execution.

    Example:
        >>> user_input = "'; DROP TABLE users; --"
        >>> query = t"SELECT * FROM users WHERE name = {user_input}"
        >>> safe_query = sql_escape_template(db, query)
        >>> print(safe_query)  # "SELECT * FROM users WHERE name = '\'; DROP TABLE users; --'"

    Security:
        This function is essential for preventing SQL injection attacks when using
        user-provided data in SQL queries. All interpolated values are escaped
        according to the database adapter's rules.

    Note:
        Only available in Python 3.14+ when SYSTEM_SUPPORTS_TEMPLATES is True.
        For earlier Python versions, use sql_escape() with string formatting.
    """
    return process_tstring(sql_fragment, lambda part: db._adapter.smart_adapt(part.value))


def sql_escape(db: TypeDAL, sql_fragment: str | Template, *raw_args: Any, **raw_kwargs: Any):
    """
    Generate escaped SQL fragments with safely substituted placeholders.

    This function provides secure SQL string construction by escaping all provided
    arguments using the database adapter's escaping mechanism. It supports both
    traditional string formatting (Python < 3.14) and Template strings (Python 3.14+).

    Args:
        db: TypeDAL database connection object that provides the adapter for escaping.
        sql_fragment: SQL fragment with placeholders (%s for positional, %(name)s for named).
                     In Python 3.14+, this can also be a Template (t-string) with
                     interpolated values that will be automatically escaped.
        *raw_args: Positional arguments to be escaped and substituted for %s placeholders.
                  Only use with string fragments, not Template objects.
        **raw_kwargs: Keyword arguments to be escaped and substituted for %(name)s placeholders.
                     Only use with string fragments, not Template objects.

    Returns:
        str: SQL fragment with all placeholders replaced by properly escaped values.

    Raises:
        ValueError: If both positional and keyword arguments are provided simultaneously.

    Examples:
        Positional arguments:
        >>> safe_sql = sql_escape(db, "SELECT * FROM users WHERE id = %s", user_id)

        Keyword arguments:
        >>> safe_sql = sql_escape(db, "SELECT * FROM users WHERE name = %(name)s", name=username)

        Template strings (Python 3.14+):
        >>> safe_sql = sql_escape(db, t"SELECT * FROM users WHERE id = {user_id}")

    Security:
        All arguments are escaped using the database adapter's escaping rules to prevent
        SQL injection attacks. Never concatenate user input directly into SQL strings.
    """
    if raw_args and raw_kwargs:  # pragma: no cover
        raise ValueError("Please provide either args or kwargs, not both.")

    if SYSTEM_SUPPORTS_TEMPLATES and isinstance(sql_fragment, Template):
        return sql_escape_template(db, sql_fragment)

    if raw_args:
        # list
<<<<<<< HEAD
        return sql_fragment % tuple(db._adapter.smart_adapt(placeholder) for placeholder in raw_args)
    else:
        # dict
        return sql_fragment % {key: db._adapter.smart_adapt(placeholder) for key, placeholder in raw_kwargs.items()}
=======
        return sql_fragment % tuple(smarter_adapt(db, placeholder) for placeholder in raw_args)
    else:
        # dict
        return sql_fragment % {key: smarter_adapt(db, placeholder) for key, placeholder in raw_kwargs.items()}
>>>>>>> 2a77257e


def sql_expression(
    db: TypeDAL,
<<<<<<< HEAD
    sql_fragment: str | Template,
=======
    sql_fragment: str,
>>>>>>> 2a77257e
    *raw_args: Any,
    output_type: str | None = None,
    **raw_kwargs: Any,
) -> Expression:
    """
    Create a PyDAL Expression object from a raw SQL fragment with safe parameter substitution.

    This function combines SQL escaping with PyDAL's Expression system, allowing you to
    create database expressions from raw SQL while maintaining security through proper
    parameter escaping.

    Args:
        db: The TypeDAL database connection object.
        sql_fragment: Raw SQL fragment with placeholders (%s for positional, %(name)s for named).
                     In Python 3.14+, this can also be a Template (t-string) with
                     interpolated values that will be automatically escaped.
        *raw_args: Positional arguments to be escaped and interpolated into the SQL fragment.
                  Only use with string fragments, not Template objects.
        output_type: Optional type hint for the expected output type of the expression.
                    This can help with query analysis and optimization.
        **raw_kwargs: Keyword arguments to be escaped and interpolated into the SQL fragment.
                     Only use with string fragments, not Template objects.

    Returns:
        Expression: A PyDAL Expression object wrapping the safely escaped SQL fragment.

    Examples:
        Creating a complex WHERE clause:
        >>> expr = sql_expression(db,
        ...     "age > %s AND status = %s",
        ...     18, "active",
        ...     output_type="boolean")
        >>> query = db(expr).select()

        Using keyword arguments:
        >>> expr = sql_expression(db,
        ...     "EXTRACT(year FROM %(date_col)s) = %(year)s",
        ...     date_col="created_at", year=2023,
        ...     output_type="boolean")

        Template strings (Python 3.14+):
        >>> min_age = 21
        >>> expr = sql_expression(db, t"age >= {min_age}", output_type="boolean")

    Security:
        All parameters are escaped using sql_escape() before being wrapped in the Expression,
        ensuring protection against SQL injection attacks.

    Note:
        The returned Expression can be used anywhere PyDAL expects an expression,
        such as in db().select(), .update(), or .delete() operations.
    """
    safe_sql = sql_escape(db, sql_fragment, *raw_args, **raw_kwargs)

    # create a pydal Expression wrapping a raw SQL fragment + placeholders
    return Expression(
        db,
        db._adapter.dialect.raw,
        safe_sql,
        type=output_type,  # optional type hint
    )<|MERGE_RESOLUTION|>--- conflicted
+++ resolved
@@ -23,13 +23,9 @@
     annotationlib = None
 
 if typing.TYPE_CHECKING:
-<<<<<<< HEAD
     from string.templatelib import Interpolation
 
-    from . import TypeDAL, TypedField, TypedTable  # noqa: F401
-=======
     from . import TypeDAL, TypedField, TypedTable
->>>>>>> 2a77257e
 
 
 T = typing.TypeVar("T")
@@ -364,13 +360,6 @@
         return self.fget(owner)
 
 
-<<<<<<< HEAD
-# https://docs.python.org/3.14/library/string.templatelib.html
-SYSTEM_SUPPORTS_TEMPLATES = sys.version_info > (3, 14)
-
-
-def process_tstring(template: Template, operation: typing.Callable[["Interpolation"], str]):
-=======
 def smarter_adapt(db: TypeDAL, placeholder: Any) -> str:
     """
     Smarter adaptation of placeholder to quote if needed.
@@ -391,8 +380,11 @@
     )
 
 
-def sql_escape(db: TypeDAL, sql_fragment: str, *raw_args: Any, **raw_kwargs: Any) -> str:
->>>>>>> 2a77257e
+# https://docs.python.org/3.14/library/string.templatelib.html
+SYSTEM_SUPPORTS_TEMPLATES = sys.version_info > (3, 14)
+
+
+def process_tstring(template: Template, operation: typing.Callable[["Interpolation"], str]):
     """
     Process a Template string by applying an operation to each interpolation.
 
@@ -457,7 +449,7 @@
         Only available in Python 3.14+ when SYSTEM_SUPPORTS_TEMPLATES is True.
         For earlier Python versions, use sql_escape() with string formatting.
     """
-    return process_tstring(sql_fragment, lambda part: db._adapter.smart_adapt(part.value))
+    return process_tstring(sql_fragment, lambda part: smarter_adapt(db, part.value))
 
 
 def sql_escape(db: TypeDAL, sql_fragment: str | Template, *raw_args: Any, **raw_kwargs: Any):
@@ -506,26 +498,15 @@
 
     if raw_args:
         # list
-<<<<<<< HEAD
-        return sql_fragment % tuple(db._adapter.smart_adapt(placeholder) for placeholder in raw_args)
-    else:
-        # dict
-        return sql_fragment % {key: db._adapter.smart_adapt(placeholder) for key, placeholder in raw_kwargs.items()}
-=======
         return sql_fragment % tuple(smarter_adapt(db, placeholder) for placeholder in raw_args)
     else:
         # dict
         return sql_fragment % {key: smarter_adapt(db, placeholder) for key, placeholder in raw_kwargs.items()}
->>>>>>> 2a77257e
 
 
 def sql_expression(
     db: TypeDAL,
-<<<<<<< HEAD
     sql_fragment: str | Template,
-=======
-    sql_fragment: str,
->>>>>>> 2a77257e
     *raw_args: Any,
     output_type: str | None = None,
     **raw_kwargs: Any,
