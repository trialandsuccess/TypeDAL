--- conflicted
+++ resolved
@@ -1,15 +1,10 @@
 """
 ONLY USE IN COMBINATION WITH PY4WEB!
 """
-<<<<<<< HEAD
-=======
-
-from typing import Any
->>>>>>> ddeccd8f
 
 import threadsafevariable
+from py4web.core import Fixture as _Fixture
 from py4web.core import ICECUBE
-from py4web.core import Fixture as _Fixture
 
 from .core import TypeDAL
 from .types import AnyDict
