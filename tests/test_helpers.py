import sys
import typing
from datetime import datetime, timedelta

import pydal
import pytest
from pydal import DAL

from src.typedal import TypeDAL, TypedTable, sql_expression
from src.typedal.caching import get_expire
from src.typedal.helpers import (
    SYSTEM_SUPPORTS_TEMPLATES,
    DummyQuery,
    all_annotations,
    as_lambda,
    extract_type_optional,
    get_db,
    get_field,
    get_table,
    instanciate,
    is_union,
    looks_like,
    match_strings,
    mktable,
    origin_is_subclass,
    to_snake,
    unwrap_type,
)
from src.typedal.types import Field


def test_is_union():
    assert is_union(int | str)
    assert is_union(typing.Union[int, str])
    assert is_union(int | None)
    assert is_union(typing.Union[int, None])
    assert is_union(typing.Optional[str])
    assert not is_union(int)
    assert not is_union(list[str])
    assert not is_union(list[str | int])


class Base:
    a: int
    b: str


class Child(Base):
    c: float
    d: bool


def test_all_annotations():
    assert all_annotations(Child) == {"a": int, "b": str, "c": float, "d": bool}


def test_instanciate():
    assert instanciate(list) == []
    assert instanciate([1, 2]) == [1, 2]
    assert isinstance(instanciate(Child), Child)
    assert instanciate(list[str]) == []
    assert instanciate(dict[str, float]) == {}


class MyList(list): ...


def test_origin_is_subclass():
    assert origin_is_subclass(MyList[str], list)
    # not a generic:
    assert not origin_is_subclass(MyList, list)
    # not subclass of dict:
    assert not origin_is_subclass(MyList[str], dict)
    assert not origin_is_subclass(MyList, dict)


def test_mktable():
    data = {
        "1": {"id": 1, "name": "Alice", "Age": 25, "Occupation": "Software Engineer"},
        "2": {"id": 2, "name": "Bob", "Age": 30, "Occupation": "Doctor"},
        "3": {"id": 3, "name": "Carol", "Age": 35, "Occupation": "Lawyer"},
    }

    assert mktable(data, skip_first=False)
    assert mktable(data, header=["id", "name", "age", "occupation"])


def test_unwrap():
    my_type = typing.Optional[list[list[str]]]

    assert unwrap_type(my_type) == str


def test_looks_like():
    assert looks_like([], list)
    assert looks_like(list, list)
    assert looks_like(list[str], list)

    assert not looks_like([], str)
    assert not looks_like(list, str)
    assert not looks_like(list[str], str)


def test_extract():
    assert extract_type_optional(typing.Optional[bool]) == (bool, True)
    assert extract_type_optional(bool | None) == (bool, True)
    assert extract_type_optional(None | bool) == (bool, True)
    assert extract_type_optional(bool) == (bool, False)
    assert extract_type_optional(None) == (None, False)


def test_to_snake():
    assert to_snake("MyClass") == "my_class"
    assert to_snake("myClass") == "my_class"
    assert to_snake("myclass") == "myclass"
    assert to_snake("my_class") == "my_class"
    assert to_snake("my_Class") == "my__class"


def test_dummy_query():
    dummy = DummyQuery()

    assert dummy & "nothing" == "nothing"
    assert dummy & 123 == 123
    assert dummy | "nothing" == "nothing"
    assert dummy | 123 == 123

    assert not dummy


def test_as_lambda():
    o = {}
    call = as_lambda(o)

    assert call() is o
    assert call(1, "two", {}) is o
    o["new"] = "value"

    assert call(one=1, two="two", three={}) is o

    assert call()["new"] == "value"


def test_get_expire():
    now = datetime(year=2023, hour=12, minute=1, second=1, month=1, day=1)

    assert get_expire() is None
    assert get_expire(ttl=2, now=now) == datetime(year=2023, hour=12, minute=1, second=3, month=1, day=1)
    assert get_expire(ttl=timedelta(seconds=2), now=now) == datetime(
        year=2023, hour=12, minute=1, second=3, month=1, day=1
    )

    assert get_expire(now) == now

    with pytest.raises(ValueError):
        get_expire(expires_at=now, ttl=3)


def test_match_strings():
    # Test single pattern
    patterns = "*.txt"
    string_list = ["file1.txt", "file2.jpg", "file3.txt", "file4.png"]
    expected_matches = ["file1.txt", "file3.txt"]
    assert sorted(match_strings(patterns, string_list)) == sorted(expected_matches)

    # Test multiple patterns
    patterns = ["*.txt", "*.jpg"]
    expected_matches = ["file1.txt", "file2.jpg", "file3.txt"]
    assert sorted(match_strings(patterns, string_list)) == sorted(expected_matches)

    # Test no matches
    patterns = "*.doc"
    expected_matches = []
    assert sorted(match_strings(patterns, string_list)) == sorted(expected_matches)

    # Test empty list
    patterns = "*.txt"
    string_list = []
    expected_matches = []
    assert sorted(match_strings(patterns, string_list)) == sorted(expected_matches)

    # Test empty patterns
    patterns = []
    string_list = ["file1.txt", "file2.jpg", "file3.txt", "file4.png"]
    expected_matches = []
    assert sorted(match_strings(patterns, string_list)) == sorted(expected_matches)


database = TypeDAL("sqlite:memory")
assert database._db_uid


@database.define()
class TestGetFunctions(TypedTable):
    string: str


def test_get_functions():
    db = get_db(TestGetFunctions)
    assert isinstance(db, DAL)
    assert db._db_uid == database._db_uid
    db = get_db(db.test_get_functions)
    assert db._db_uid == database._db_uid
    table = get_table(TestGetFunctions)
    assert hasattr(table, "string")
    assert issubclass(TestGetFunctions, TypedTable)
    assert isinstance(table, pydal.objects.Table)
    assert not isinstance(table, TypedTable)
    field = get_field(TestGetFunctions.string)
    print(type(field))
    assert isinstance(field, Field)


def test_forward_reference_annotation_314():
    if sys.version_info.minor < 14:
        return

    class WithForwardRef:
        fwd: Future

    class Future: ...

    assert all_annotations(WithForwardRef)

    print(all_annotations(WithForwardRef))

    class WithFakeForwardRef:
        fwd: Fake

    with pytest.raises(NameError):
        all_annotations(WithFakeForwardRef)


def test_sql_expression():
    # note: only %s works since .adapt does something like
    #  -> "'%s'" % obj.replace("'", "''")
    #  depending on the driver

    @database.define()
    class TestSqlExpression(TypedTable):
        value: str

    TestSqlExpression.insert(value="This value may only be accessed after 2024")

    expr1 = sql_expression(database, "date('now') > %s", "2025-01-01")
    expr2 = database.sql_expression("date('now') > %(value)s", value="2025-01-01")

    assert str(expr1) == str(expr2)
    assert str(expr1) == "date('now') > '2025-01-01'"
    # past -> should yield result
    result = database(expr1).select(TestSqlExpression.value, expr2)[0]
    assert result
    assert result[TestSqlExpression.value] == "This value may only be accessed after 2024"
    assert result[expr2] == result[expr1] == 1

    result2 = TestSqlExpression.where(expr1).select(TestSqlExpression.value, expr2).first()
    assert result2
    assert result2[TestSqlExpression.value] == "This value may only be accessed after 2024"
    assert result2[expr2] == result2[expr1] == 1

    expr3 = database.sql_expression("date('now') > %(value)s", value="3000-01-01")
    # far future -> should not yield result
    result3 = database(expr3).select(TestSqlExpression.value, expr3).as_list()
    assert not result3

<<<<<<< HEAD

@pytest.mark.skipif(not SYSTEM_SUPPORTS_TEMPLATES, reason="t-strings contain breaking syntax!")
def test_sql_expression_314():
    from .py314_tests import test_sql_expression_314

    test_sql_expression_314(database)
=======
    # test quoting fields and tables:
    assert str(database.sql_expression("LOWER(%s)", TestSqlExpression.value)) == 'LOWER("test_sql_expression"."value")'
    assert str(database.sql_expression("LOWER(%s.value)", TestSqlExpression)) == 'LOWER("test_sql_expression".value)'
>>>>>>> 2a77257e
<|MERGE_RESOLUTION|>--- conflicted
+++ resolved
@@ -263,15 +263,12 @@
     result3 = database(expr3).select(TestSqlExpression.value, expr3).as_list()
     assert not result3
 
-<<<<<<< HEAD
+    # test quoting fields and tables:
+    assert str(database.sql_expression("LOWER(%s)", TestSqlExpression.value)) == 'LOWER("test_sql_expression"."value")'
+    assert str(database.sql_expression("LOWER(%s.value)", TestSqlExpression)) == 'LOWER("test_sql_expression".value)'
 
 @pytest.mark.skipif(not SYSTEM_SUPPORTS_TEMPLATES, reason="t-strings contain breaking syntax!")
 def test_sql_expression_314():
     from .py314_tests import test_sql_expression_314
 
-    test_sql_expression_314(database)
-=======
-    # test quoting fields and tables:
-    assert str(database.sql_expression("LOWER(%s)", TestSqlExpression.value)) == 'LOWER("test_sql_expression"."value")'
-    assert str(database.sql_expression("LOWER(%s.value)", TestSqlExpression)) == 'LOWER("test_sql_expression".value)'
->>>>>>> 2a77257e
+    test_sql_expression_314(database)