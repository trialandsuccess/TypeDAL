--- conflicted
+++ resolved
@@ -1,9 +1,6 @@
 import re
-<<<<<<< HEAD
 import sys
-=======
 from copy import copy
->>>>>>> 4b480755
 from sqlite3 import IntegrityError
 from typing import ForwardRef
 
