--- conflicted
+++ resolved
@@ -1,9 +1,6 @@
 import re
-<<<<<<< HEAD
+import typing
 import sys
-=======
-import typing
->>>>>>> b2b27568
 from copy import copy
 from sqlite3 import IntegrityError
 from typing import ForwardRef
